/// <reference path="../../built/pxtarget.d.ts"/>
/// <reference path="../../built/pxtpackage.d.ts"/>

namespace ts.pxtc {
    export const assert = Util.assert;
    export const oops = Util.oops;
    export import U = pxtc.Util;

    export const ON_START_TYPE = "pxt-on-start";
    export const BINARY_JS = "binary.js";
    export const BINARY_HEX = "binary.hex";
    export const BINARY_ASM = "binary.asm";
    export const BINARY_UF2 = "binary.uf2";

    let EK = ir.EK;
    export const SK = SyntaxKind;

    export const numReservedGlobals = 1;

    interface NodeWithId extends Node {
        pxtNodeId: number;
        pxtNodeWave: number;
    }

    export interface FieldWithAddInfo extends PropertyDeclaration {
        irGetter?: MethodDeclaration;
        irSetter?: MethodDeclaration;
    }

    let lastNodeId = 0
    let currNodeWave = 1
    export function getNodeId(n: Node) {
        let nn = n as NodeWithId
        if (nn.pxtNodeWave !== currNodeWave) {
            nn.pxtNodeId = ++lastNodeId
            nn.pxtNodeWave = currNodeWave
        }
        return nn.pxtNodeId
    }

    export function stringKind(n: Node) {
        if (!n) return "<null>"
        return (<any>ts).SyntaxKind[n.kind]
    }

    interface NodeWithCache extends Expression {
        cachedIR: ir.Expr;
        needsIRCache: boolean;
    }

    function inspect(n: Node) {
        console.log(stringKind(n))
    }

    // next free error 9260
    function userError(code: number, msg: string, secondary = false): Error {
        let e = new Error(msg);
        (<any>e).ksEmitterUserError = true;
        (<any>e).ksErrorCode = code;
        if (secondary && inCatchErrors) {
            if (!lastSecondaryError) {
                lastSecondaryError = msg
                lastSecondaryErrorCode = code
            }
            return e
        }
        throw e;
    }

    function isRefType(t: Type) {
        checkType(t);
        if (t.flags & TypeFlags.ThisType)
            return true
        if (t.flags & TypeFlags.Null)
            return false
        if (t.flags & TypeFlags.Undefined)
            return false
        if (t.flags & TypeFlags.TypeParameter) {
            let b = lookupTypeParameter(t)
            if (b) return b.isRef
            U.oops("unbound type parameter: " + checker.typeToString(t))
        }
        if (t.flags & (TypeFlags.NumberLike | TypeFlags.Boolean))
            return false

        let sym = t.getSymbol()
        if (sym) {
            let decl: Declaration = sym.valueDeclaration || sym.declarations[0]
            if (decl) {
                let attrs = parseComments(decl)
                if (attrs.noRefCounting)
                    return false
            }
        }

        return true
    }

    function isRefDecl(def: Declaration) {
        if ((<any>def).isThisParameter)
            return true;
        //let tp = checker.getDeclaredTypeOfSymbol(def.symbol)
        let tp = typeOf(def)
        return isRefType(tp)
    }


    function getBitSize(decl: TypedDecl) {
        if (!decl || !decl.type) return BitSize.None
        if (!(typeOf(decl).flags & TypeFlags.Number)) return BitSize.None
        if (decl.type.kind != SK.TypeReference) return BitSize.None
        switch ((decl.type as TypeReferenceNode).typeName.getText()) {
            case "int8": return BitSize.Int8
            case "int16": return BitSize.Int16
            case "int32": return BitSize.Int32
            case "uint8": return BitSize.UInt8
            case "uint16": return BitSize.UInt16
            default: return BitSize.None
        }
    }

    export function sizeOfBitSize(b: BitSize) {
        switch (b) {
            case BitSize.None: return 4
            case BitSize.Int8: return 1
            case BitSize.Int16: return 2
            case BitSize.Int32: return 4
            case BitSize.UInt8: return 1
            case BitSize.UInt16: return 2
            default: throw oops()
        }
    }

    export function setCellProps(l: ir.Cell) {
        l._isRef = isRefDecl(l.def)
        l._isLocal = isLocalVar(l.def) || isParameter(l.def)
        l._isGlobal = isGlobalVar(l.def)
        if (!l.isRef() && typeOf(l.def).flags & TypeFlags.Void) {
            oops("void-typed variable, " + l.toString())
        }
        l.bitSize = getBitSize(l.def)
        if (l.isLocal() && l.bitSize != BitSize.None) {
            l.bitSize = BitSize.None
            userError(9256, lf("bit sizes are not supported for locals and parameters"))
        }
    }

    function isStringLiteral(node: Node) {
        switch (node.kind) {
            case SK.TemplateHead:
            case SK.TemplateMiddle:
            case SK.TemplateTail:
            case SK.StringLiteral:
            case SK.NoSubstitutionTemplateLiteral:
                return true;
            default: return false;
        }
    }

    function isEmptyStringLiteral(e: Expression | TemplateLiteralFragment) {
        return isStringLiteral(e) && (e as LiteralExpression).text == ""
    }

    function isStatic(node: Declaration) {
        return node.modifiers && node.modifiers.some(m => m.kind == SK.StaticKeyword)
    }

    function classFunctionPref(node: Node) {
        if (!node) return null;
        switch (node.kind) {
            case SK.MethodDeclaration: return "";
            case SK.Constructor: return "new/";
            case SK.GetAccessor: return "get/";
            case SK.SetAccessor: return "set/";
            default:
                return null
        }
    }

    function classFunctionKey(node: Node) {
        return classFunctionPref(node) + getName(node)
    }

    function isClassFunction(node: Node) {
        return classFunctionPref(node) != null
    }

    function getEnclosingMethod(node: Node): MethodDeclaration {
        if (!node) return null;
        if (isClassFunction(node))
            return <MethodDeclaration>node;
        return getEnclosingMethod(node.parent)
    }

    function isInAnyWayGeneric(node: FunctionLikeDeclaration) {
        return isGenericFunction(node) || hasGenericParent(node)
    }

    function hasGenericParent(node: Node): boolean {
        let par = getEnclosingFunction(node)
        if (par)
            return isGenericFunction(par) || hasGenericParent(par)
        return false
    }

    function getEnclosingFunction(node0: Node) {
        let node = node0
        while (true) {
            node = node.parent
            if (!node)
                userError(9229, lf("cannot determine parent of {0}", stringKind(node0)))
            switch (node.kind) {
                case SK.MethodDeclaration:
                case SK.Constructor:
                case SK.GetAccessor:
                case SK.SetAccessor:
                case SK.FunctionDeclaration:
                case SK.ArrowFunction:
                case SK.FunctionExpression:
                    return <FunctionLikeDeclaration>node
                case SK.SourceFile:
                    return null
            }
        }
    }

    function isGlobalVar(d: Declaration) {
        if (!d) return false
        return (d.kind == SK.VariableDeclaration && !getEnclosingFunction(d)) ||
            (d.kind == SK.PropertyDeclaration && isStatic(d))
    }

    function isLocalVar(d: Declaration) {
        return d.kind == SK.VariableDeclaration && !isGlobalVar(d);
    }

    function isParameter(d: Declaration) {
        return d.kind == SK.Parameter
    }

    function isTopLevelFunctionDecl(decl: Declaration) {
        return (decl.kind == SK.FunctionDeclaration && !getEnclosingFunction(decl)) ||
            isClassFunction(decl)
    }

    function isSideEffectfulInitializer(init: Expression) {
        if (!init) return false;
        switch (init.kind) {
            case SK.NullKeyword:
            case SK.NumericLiteral:
            case SK.StringLiteral:
            case SK.TrueKeyword:
            case SK.FalseKeyword:
                return false;
            default:
                return true;
        }
    }

    export const enum BitSize {
        None,
        Int8,
        UInt8,
        Int16,
        UInt16,
        Int32,
    }

    export interface CommentAttrs {
        debug?: boolean; // requires ?dbg=1
        shim?: string;
        enumval?: string;
        helper?: string;
        help?: string;
        async?: boolean;
        promise?: boolean;
        hidden?: boolean;
        callingConvention: ir.CallingConvention;
        block?: string;
        blockId?: string;
        blockGap?: string;
        blockExternalInputs?: boolean;
        blockImportId?: string;
        blockBuiltin?: boolean;
        blockNamespace?: string;
        blockIdentity?: string;
        blockAllowMultiple?: boolean;
        blockHidden?: boolean; // not available directly in toolbox
        fixedInstances?: boolean;
        fixedInstance?: boolean;
        indexedInstanceNS?: string;
        indexedInstanceShim?: string;
        autoCreate?: string;
        noRefCounting?: boolean;
        color?: string;
        icon?: string;
        imageLiteral?: number;
        weight?: number;
        parts?: string;
        trackArgs?: number[];
        advanced?: boolean;
<<<<<<< HEAD
        sticky?: boolean;
=======
        deprecated?: boolean;
>>>>>>> 36b20b18

        // on interfaces
        indexerGet?: string;
        indexerSet?: string;

        mutate?: string;
        mutateText?: string;
        mutateDefaults?: string;

        _name?: string;
        _source?: string;
        jsDoc?: string;
        paramHelp?: pxt.Map<string>;
        // foo.defl=12 -> paramDefl: { foo: "12" }
        paramDefl: pxt.Map<string>;
    }

    const numberAttributes = ["weight", "imageLiteral"]

    export interface CallInfo {
        decl: Declaration;
        qName: string;
        attrs: CommentAttrs;
        args: Expression[];
        isExpression: boolean;
        isAutoCreate?: boolean;
    }

    export interface ClassInfo {
        id: string;
        baseClassInfo: ClassInfo;
        decl: ClassDeclaration;
        numRefFields: number;
        allfields: FieldWithAddInfo[];
        methods: FunctionLikeDeclaration[];
        refmask: boolean[];
        attrs: CommentAttrs;
        isUsed?: boolean;
        vtable?: ir.Procedure[];
        itable?: ir.Procedure[];
        itableInfo?: string[];
        bindings: TypeBinding[];
        ctor?: ir.Procedure;
    }

    let lf = assembler.lf;
    let checker: TypeChecker;
    let lastSecondaryError: string
    let lastSecondaryErrorCode = 0
    let inCatchErrors = 0

    export interface TypeBinding {
        tp: Type;
        isRef: boolean;
    }
    let typeBindings: TypeBinding[] = []

    export function getComments(node: Node) {
        if (node.kind == SK.VariableDeclaration)
            node = node.parent.parent // we need variable stmt

        let cmtCore = (node: Node) => {
            let src = getSourceFileOfNode(node)
            let doc = getLeadingCommentRangesOfNodeFromText(node, src.text)
            if (!doc) return "";
            let cmt = doc.map(r => src.text.slice(r.pos, r.end)).join("\n")
            return cmt;
        }

        if (node.symbol && node.symbol.declarations.length > 1) {
            return node.symbol.declarations.map(cmtCore).join("\n")
        } else {
            return cmtCore(node)
        }
    }

    export function parseCommentString(cmt: string): CommentAttrs {
        let res: CommentAttrs = {
            paramDefl: {},
            callingConvention: ir.CallingConvention.Plain,
            _source: cmt
        }
        let didSomething = true
        while (didSomething) {
            didSomething = false
            cmt = cmt.replace(/\/\/%[ \t]*([\w\.]+)(=(("[^"\n]+")|'([^'\n]+)'|([^\s]*)))?/,
                (f: string, n: string, d0: string, d1: string,
                    v0: string, v1: string, v2: string) => {
                    let v = v0 ? JSON.parse(v0) : (d0 ? (v0 || v1 || v2) : "true");
                    if (U.endsWith(n, ".defl")) {
                        res.paramDefl[n.slice(0, n.length - 5)] = v
                    } else {
                        (<any>res)[n] = v;
                    }
                    didSomething = true
                    return "//% "
                })
        }

        for (let n of numberAttributes) {
            if (typeof (res as any)[n] == "string")
                (res as any)[n] = parseInt((res as any)[n])
        }

        if (res.trackArgs) {
            res.trackArgs = ((res.trackArgs as any) as string).split(/[ ,]+/).map(s => parseInt(s) || 0)
        }

        res.paramHelp = {}
        res.jsDoc = ""
        cmt = cmt.replace(/\/\*\*([^]*?)\*\//g, (full: string, doccmt: string) => {
            doccmt = doccmt.replace(/\n\s*(\*\s*)?/g, "\n")
            doccmt = doccmt.replace(/^\s*@param\s+(\w+)\s+(.*)$/mg, (full: string, name: string, desc: string) => {
                res.paramHelp[name] = desc
                return ""
            })
            res.jsDoc += doccmt
            return ""
        })

        res.jsDoc = res.jsDoc.trim()

        if (res.async)
            res.callingConvention = ir.CallingConvention.Async
        if (res.promise)
            res.callingConvention = ir.CallingConvention.Promise

        return res
    }

    export function parseCommentsOnSymbol(symbol: Symbol): CommentAttrs {
        let cmts = ""
        for (let decl of symbol.declarations) {
            cmts += getComments(decl)
        }
        return parseCommentString(cmts)
    }

    interface NodeWithAttrs extends Node {
        pxtCommentAttrs: CommentAttrs;
    }

    export function parseComments(node0: Node): CommentAttrs {
        if (!node0 || (node0 as any).isBogusFunction) return parseCommentString("")
        let node = node0 as NodeWithAttrs
        let cached = node.pxtCommentAttrs
        if (cached)
            return cached
        let res = parseCommentString(getComments(node))
        res._name = getName(node)
        node.pxtCommentAttrs = res
        return res
    }

    export function getName(node: Node & { name?: any; }) {
        if (!node.name || node.name.kind != SK.Identifier)
            return "???"
        return (node.name as Identifier).text
    }

    function isArrayType(t: Type) {
        return (t.flags & TypeFlags.Reference) && t.symbol.name == "Array"
    }

    function isInterfaceType(t: Type) {
        return t.flags & TypeFlags.Interface;
    }

    function genericRoot(t: Type) {
        if (t.flags & TypeFlags.Reference) {
            let r = t as TypeReference
            if (r.typeArguments && r.typeArguments.length)
                return r.target
        }
        return null
    }

    function isClassType(t: Type) {
        // check if we like the class?
        return !!(t.flags & TypeFlags.Class) || !!(t.flags & TypeFlags.ThisType)
    }

    function isPossiblyGenericClassType(t: Type) {
        let g = genericRoot(t)
        if (g) return isClassType(g)
        return isClassType(t)
    }

    function arrayElementType(t: Type): Type {
        if (isArrayType(t))
            return checkType((<TypeReference>t).typeArguments[0])
        return null;
    }

    function deconstructFunctionType(t: Type) {
        let sigs = checker.getSignaturesOfType(t, SignatureKind.Call)
        if (sigs && sigs.length == 1)
            return sigs[0]
        return null
    }

    function lookupTypeParameter(t: Type) {
        if (!(t.flags & TypeFlags.TypeParameter)) return null
        for (let i = typeBindings.length - 1; i >= 0; --i)
            if (typeBindings[i].tp == t) return typeBindings[i]
        return null
    }

    function checkType(t: Type) {
        let ok = TypeFlags.String | TypeFlags.Number | TypeFlags.Boolean |
            TypeFlags.Void | TypeFlags.Enum | TypeFlags.Null | TypeFlags.Undefined
        if ((t.flags & ok) == 0) {
            if (isArrayType(t)) return t;
            if (isClassType(t)) return t;
            if (isInterfaceType(t)) return t;
            if (deconstructFunctionType(t)) return t;
            if (lookupTypeParameter(t)) return t;

            let g = genericRoot(t)
            if (g) {
                checkType(g);
                (t as TypeReference).typeArguments.forEach(checkType)
                return t
            }

            userError(9201, lf("unsupported type: {0} 0x{1}", checker.typeToString(t), t.flags.toString(16)), true)
        }
        return t
    }

    function typeOf(node: Node) {
        let r: Type;
        if ((node as any).typeOverride)
            return (node as any).typeOverride as Type
        if (isExpression(node))
            r = checker.getContextualType(<Expression>node)
        if (!r) {
            try {
                r = checker.getTypeAtLocation(node);
            }
            catch (e) {
                userError(9203, lf("Unknown type for expression"))
            }
        }
        return checkType(r)
    }

    function isGenericFunction(fun: FunctionLikeDeclaration) {
        return getTypeParameters(fun).length > 0
    }

    function getTypeParameters(fun: FunctionLikeDeclaration) {
        // TODO add check for methods of generic classes
        if (fun.typeParameters && fun.typeParameters.length)
            return fun.typeParameters
        if (isClassFunction(fun) || fun.kind == SK.MethodSignature) {
            if (fun.parent.kind == SK.ClassDeclaration || fun.parent.kind == SK.InterfaceDeclaration) {
                let tp: TypeParameterDeclaration[] = (fun.parent as ClassLikeDeclaration).typeParameters
                return tp || []
            }
        }
        return []
    }

    function funcHasReturn(fun: FunctionLikeDeclaration) {
        let sig = checker.getSignatureFromDeclaration(fun)
        let rettp = checker.getReturnTypeOfSignature(sig)
        return !(rettp.flags & TypeFlags.Void)
    }

    export function getDeclName(node: Declaration) {
        let text = node && node.name ? (<Identifier>node.name).text : null
        if (!text && node.kind == SK.Constructor)
            text = "constructor"
        if (node && node.parent && node.parent.kind == SK.ClassDeclaration)
            text = (<ClassDeclaration>node.parent).name.text + "." + text
        text = text || "inline"
        return text;
    }

    function getTypeBindings(t: Type) {
        let g = genericRoot(t)
        if (!g) return []
        return getTypeBindingsCore(g.typeParameters, (t as TypeReference).typeArguments)
    }

    function getTypeBindingsCore(typeParameters: TypeParameter[], args: Type[]): TypeBinding[] {
        U.assert(typeParameters.length == args.length)
        return typeParameters.map((tp, i) => ({ tp: tp, isRef: isRefType(args[i]) }))
    }

    function getEnclosingTypeBindings(func: Declaration) {
        let bindings: TypeBinding[] = []
        addEnclosingTypeBindings(bindings, func)
        return bindings
    }

    function addEnclosingTypeBindings(bindings: TypeBinding[], func: Declaration) {
        if (!func) return
        for (let outer = getEnclosingFunction(func); outer; outer = getEnclosingFunction(outer)) {
            for (let tp of getTypeParameters(outer)) {
                let res = checker.getTypeAtLocation(tp)
                let binding = typeBindings.filter(b => b.tp == res)[0]
                if (!binding) {
                    U.oops("cannot find binding for: " + checker.typeToString(res))
                }
                bindings.push(binding)
            }
        }
    }

    function refMask(types: TypeBinding[]) {
        if (!types || !types.length) return ""
        return "_" + types.map(t => t.isRef ? "R" : "P").join("")
    }

    export function getFunctionLabel(node: FunctionLikeDeclaration, bindings: TypeBinding[]) {
        let text = getDeclName(node)
        return "_" + text.replace(/[^\w]+/g, "_") + "_" + getNodeId(node) + refMask(bindings)
    }

    export interface FieldAccessInfo {
        idx: number;
        name: string;
        isRef: boolean;
        shimName: string;
    }

    export type VarOrParam = VariableDeclaration | ParameterDeclaration | PropertyDeclaration;
    export type TypedDecl = Declaration & { type?: TypeNode }

    export interface VariableAddInfo {
        captured?: boolean;
        written?: boolean;
    }

    export interface FunctionAddInfo {
        capturedVars: VarOrParam[];
        decl: FunctionLikeDeclaration;
        location?: ir.Cell;
        thisParameter?: ParameterDeclaration; // a bit bogus
        usages?: TypeBinding[][];
        prePassUsagesEmitted?: number;
        virtualRoot?: FunctionAddInfo;
        virtualInstances?: FunctionAddInfo[];
        virtualIndex?: number;
        isUsed?: boolean;
        parentClassInfo?: ClassInfo;
    }

    function mkBogusMethod(info: ClassInfo, name: string) {
        let rootFunction = <any>{
            kind: SK.MethodDeclaration,
            parameters: [],
            name: {
                kind: SK.Identifier,
                text: name,
                pos: 0,
                end: 0
            },
            body: {
                kind: SK.Block,
                statements: []
            },
            parent: info.decl,
            pos: 0,
            end: 0,
            isBogusFunction: true,
        }
        return rootFunction as MethodDeclaration
    }

    export function compileBinary(
        program: Program,
        host: CompilerHost,
        opts: CompileOptions,
        res: CompileResult): EmitResult {
        const diagnostics = createDiagnosticCollection();
        checker = program.getTypeChecker();
        let classInfos: pxt.Map<ClassInfo> = {}
        let usedDecls: pxt.Map<Node> = {}
        let usedWorkList: Declaration[] = []
        let variableStatus: pxt.Map<VariableAddInfo> = {};
        let functionInfo: pxt.Map<FunctionAddInfo> = {};
        let irCachesToClear: NodeWithCache[] = []
        let ifaceMembers: pxt.Map<number> = {}
        let nextIfaceMemberId = 0;
        let autoCreateFunctions: pxt.Map<boolean> = {}

        lastNodeId = 0
        currNodeWave++

        if (opts.target.isNative) {
            if (!opts.hexinfo) {
                // we may have not been able to compile or download the hex file
                return {
                    diagnostics: [{
                        file: program.getSourceFiles()[0],
                        start: 0,
                        length: 0,
                        category: DiagnosticCategory.Error,
                        code: 9043,
                        messageText: lf("The hex file is not available, please connect to internet and try again.")
                    }],
                    emitSkipped: true
                };
            }

            hex.setupFor(opts.target, opts.extinfo || emptyExtInfo(), opts.hexinfo);
            hex.setupInlineAssembly(opts);

            opts.breakpoints = true
        }

        let bin = new Binary()
        let proc: ir.Procedure;
        bin.res = res;
        bin.options = opts;
        bin.target = opts.target;

        function reset() {
            bin.reset()
            proc = null
            res.breakpoints = [{
                id: 0,
                isDebuggerStmt: false,
                fileName: "bogus",
                start: 0,
                length: 0,
                line: 0,
                column: 0,
                successors: null
            }]
        }

        if (opts.computeUsedSymbols) {
            res.usedSymbols = {}
            res.usedArguments = {}
        }

        let allStmts = opts.forceEmit && res.diagnostics.length > 0
            ? [] // TODO: panic
            : Util.concat(program.getSourceFiles().map(f => f.statements))

        let src = program.getSourceFiles()[0]
        let rootFunction = <any>{
            kind: SK.FunctionDeclaration,
            parameters: [],
            name: {
                text: "<main>",
                pos: 0,
                end: 0
            },
            body: {
                kind: SK.Block,
                statements: allStmts
            },
            parent: src,
            pos: 0,
            end: 0,
            isRootFunction: true,
            isBogusFunction: true
        }

        markUsed(rootFunction);
        usedWorkList = [];

        reset();
        emit(rootFunction)
        layOutGlobals()
        emitVTables()

        if (diagnostics.getModificationCount() == 0) {
            reset();
            bin.finalPass = true
            emit(rootFunction)

            catchErrors(rootFunction, finalEmit)
        }

        return {
            diagnostics: diagnostics.getDiagnostics(),
            emitSkipped: !!opts.noEmit
        }

        function error(node: Node, code: number, msg: string, arg0?: any, arg1?: any, arg2?: any) {
            diagnostics.add(createDiagnosticForNode(node, <any>{
                code: code,
                message: msg,
                key: msg.replace(/^[a-zA-Z]+/g, "_"),
                category: DiagnosticCategory.Error,
            }, arg0, arg1, arg2));
        }

        function unhandled(n: Node, info?: string, code: number = 9202) {
            // If we have info then we may as well present that instead
            if (info) {
                return userError(code, info)
            }

            if (!n) {
                userError(code, lf("Sorry, this language feature isn't supported"))
            }

            let syntax = stringKind(n)
            let maybeSupportInFuture = false
            let alternative: string = null
            switch (n.kind) {
                case ts.SyntaxKind.ForInStatement:
                    syntax = lf("for in loops")
                    break
                case ts.SyntaxKind.ForOfStatement:
                    syntax = lf("for of loops")
                    maybeSupportInFuture = true
                    break
                case ts.SyntaxKind.PropertyAccessExpression:
                    syntax = lf("property access")
                    break
                case ts.SyntaxKind.DeleteExpression:
                    syntax = lf("delete")
                    break
                case ts.SyntaxKind.GetAccessor:
                    syntax = lf("get accessor method")
                    maybeSupportInFuture = true
                    break
                case ts.SyntaxKind.SetAccessor:
                    syntax = lf("set accessor method")
                    maybeSupportInFuture = true
                    break
                case ts.SyntaxKind.TaggedTemplateExpression:
                    syntax = lf("tagged templates")
                    break
                case ts.SyntaxKind.TypeOfExpression:
                    syntax = lf("typeof")
                    break
                case ts.SyntaxKind.SpreadElementExpression:
                    syntax = lf("spread")
                    break
                case ts.SyntaxKind.TryStatement:
                case ts.SyntaxKind.CatchClause:
                case ts.SyntaxKind.FinallyKeyword:
                case ts.SyntaxKind.ThrowStatement:
                    syntax = lf("throwing and catching exceptions")
                    break
                case ts.SyntaxKind.ClassExpression:
                    syntax = lf("class expressions")
                    alternative = lf("declare a class as class C {} not let C = class {}")
                    break
                default:
                    break
            }

            let msg = ""
            if (maybeSupportInFuture) {
                msg = lf("{0} not currently supported", syntax)
            }
            else {
                msg = lf("{0} not supported", syntax)
            }

            if (alternative) {
                msg += " - " + alternative
            }

            return userError(code, msg)
        }

        function nodeKey(f: Node) {
            return getNodeId(f) + ""
        }

        function getFunctionInfo(f: FunctionLikeDeclaration) {
            let key = nodeKey(f)
            let info = functionInfo[key]
            if (!info)
                functionInfo[key] = info = {
                    decl: f,
                    capturedVars: []
                }
            return info
        }

        function getVarInfo(v: Declaration) {
            let key = getNodeId(v) + ""
            let info = variableStatus[key]
            if (!info)
                variableStatus[key] = info = {}
            return info;
        }

        function recordUse(v: VarOrParam, written = false) {
            let info = getVarInfo(v)
            if (written)
                info.written = true;
            let varParent = getEnclosingFunction(v)
            if (varParent == null || varParent == proc.action) {
                // not captured
            } else {
                let curr = proc.action
                while (curr && curr != varParent) {
                    let info2 = getFunctionInfo(curr)
                    if (info2.capturedVars.indexOf(v) < 0)
                        info2.capturedVars.push(v);
                    curr = getEnclosingFunction(curr)
                }
                info.captured = true;
            }
        }

        function scope(f: () => void) {
            let prevProc = proc;
            let prevBindings = typeBindings.slice()
            try {
                f();
            } finally {
                proc = prevProc;
                typeBindings = prevBindings
            }
        }

        function getIfaceMemberId(name: string) {
            let v = U.lookup(ifaceMembers, name)
            if (v != null) return v
            for (let inf of bin.usedClassInfos) {
                for (let m of inf.methods) {
                    if (getName(m) == name)
                        markFunctionUsed(m, inf.bindings)
                }
            }
            v = ifaceMembers[name] = nextIfaceMemberId++
            return v
        }

        function finalEmit() {
            if (diagnostics.getModificationCount() || opts.noEmit || !host)
                return;

            bin.writeFile = (fn: string, data: string) =>
                host.writeFile(fn, data, false, null);

            if (opts.target.isNative) {
                if (opts.extinfo.yotta)
                    bin.writeFile("yotta.json", JSON.stringify(opts.extinfo.yotta, null, 2));
                if (opts.extinfo.platformio)
                    bin.writeFile("platformio.json", JSON.stringify(opts.extinfo.platformio, null, 2));
                processorEmit(bin, opts, res)
            } else {
                jsEmit(bin)
            }
        }

        function typeCheckVar(decl: Declaration) {
            if (!decl) {
                userError(9203, lf("variable has unknown type"))
            }
            if (typeOf(decl).flags & TypeFlags.Void) {
                userError(9203, lf("void-typed variables not supported"))
            }
        }

        function lookupCell(decl: Declaration): ir.Cell {
            if (isGlobalVar(decl)) {
                markUsed(decl)
                typeCheckVar(decl)
                let ex = bin.globals.filter(l => l.def == decl)[0]
                if (!ex) {
                    ex = new ir.Cell(null, decl, getVarInfo(decl))
                    bin.globals.push(ex)
                }
                return ex
            } else {
                let res = proc.localIndex(decl)
                if (!res) {
                    if (bin.finalPass)
                        userError(9204, lf("cannot locate identifer"))
                    else
                        res = proc.mkLocal(decl, getVarInfo(decl))
                }
                return res
            }
        }

        function getBaseClassInfo(node: ClassDeclaration) {
            if (node.heritageClauses)
                for (let h of node.heritageClauses) {
                    switch (h.token) {
                        case SK.ExtendsKeyword:
                            if (!h.types || h.types.length != 1)
                                throw userError(9228, lf("invalid extends clause"))
                            let tp = typeOf(h.types[0])
                            if (isClassType(tp)) {
                                return getClassInfo(tp)
                            } else {
                                throw userError(9228, lf("cannot inherit from this type"))
                            }
                        // ignore it - implementation of interfaces is implicit
                        case SK.ImplementsKeyword:
                            break
                        default:
                            throw userError(9228, lf("invalid heritage clause"))
                    }
                }
            return null
        }

        function getVTable(inf: ClassInfo) {
            assert(inf.isUsed)
            if (inf.vtable)
                return inf.vtable
            let tbl = inf.baseClassInfo ? getVTable(inf.baseClassInfo).slice(0) : []

            scope(() => {
                U.pushRange(typeBindings, inf.bindings)

                for (let m of inf.methods) {
                    let minf = getFunctionInfo(m)
                    if (minf.virtualRoot) {
                        let key = classFunctionKey(m)
                        let done = false
                        let proc = lookupProc(m, inf.bindings)
                        for (let i = 0; i < tbl.length; ++i) {
                            if (classFunctionKey(tbl[i].action) == key) {
                                tbl[i] = proc
                                minf.virtualIndex = i
                                done = true
                            }
                        }
                        if (!done) {
                            minf.virtualIndex = tbl.length
                            tbl.push(proc)
                        }
                    }
                }
                inf.vtable = tbl
                inf.itable = []
                inf.itableInfo = []

                let storeIface = (name: string, proc: ir.Procedure) => {
                    let id = getIfaceMemberId(name)
                    inf.itable[id] = proc
                    inf.itableInfo[id] = name
                    assert(!!proc)
                }

                let emitSynthetic = (fn: MethodDeclaration, fill: (p: ir.Procedure) => void) => {
                    let proc = lookupProc(fn, inf.bindings)
                    if (!proc) {
                        scope(() => {
                            emitFuncCore(fn, inf.bindings)
                            proc = lookupProc(fn, inf.bindings)
                            proc.body = []
                            fill(proc)
                        })
                    }
                    assert(!!proc)
                    storeIface(getName(fn), proc)
                }

                for (let fld0 of inf.allfields) {
                    let fld = fld0 as FieldWithAddInfo
                    let fname = getName(fld)
                    let setname = "set/" + fname

                    if (isIfaceMemberUsed(fname)) {
                        if (!fld.irGetter)
                            fld.irGetter = mkBogusMethod(inf, fname)
                        let idx = fieldIndexCore(inf, fld, typeOf(fld))
                        emitSynthetic(fld.irGetter, (proc) => {
                            // we skip final decr, but the ldfld call will do its own decr
                            let access = ir.op(EK.FieldAccess, [proc.args[0].loadCore()], idx)
                            emitInJmpValue(access)
                        })
                    }

                    if (isIfaceMemberUsed(setname)) {
                        if (!fld.irSetter) {
                            fld.irSetter = mkBogusMethod(inf, setname)
                            fld.irSetter.parameters.unshift({
                                kind: SK.Parameter,
                                name: { text: "v" },
                                parent: fld.irSetter,
                                typeOverride: typeOf(fld)
                            } as any)
                        }
                        let idx = fieldIndexCore(inf, fld, typeOf(fld))
                        emitSynthetic(fld.irSetter, (proc) => {
                            // decrs work out
                            let access = ir.op(EK.FieldAccess, [proc.args[0].loadCore()], idx)
                            proc.emitExpr(ir.op(EK.Store, [access, proc.args[1].loadCore()]))
                        })
                    }
                }
                for (let curr = inf; curr; curr = curr.baseClassInfo) {
                    for (let m of curr.methods) {
                        let n = getName(m)
                        if (isIfaceMemberUsed(n)) {
                            let id = getIfaceMemberId(n)
                            if (!inf.itable[id]) {
                                storeIface(n, lookupProc(m, curr.bindings))
                            }
                        }
                    }
                }
                for (let i = 0; i < inf.itable.length; ++i)
                    if (!inf.itable[i])
                        inf.itable[i] = null // avoid undefined
                for (let k of Object.keys(ifaceMembers)) {
                    inf.itableInfo[ifaceMembers[k]] = k
                }
            })

            return inf.vtable
        }


        function getClassInfo(t: Type, decl: ClassDeclaration = null, bindings: TypeBinding[] = null) {
            if (!decl)
                decl = <ClassDeclaration>t.symbol.valueDeclaration
            if (!bindings)
                bindings = t
                    ? getTypeBindings(t)
                    : decl.typeParameters
                        ? decl.typeParameters.map(p => ({ isRef: true, tp: checker.getTypeAtLocation(p) }))
                        : []
            let id = "C" + getNodeId(decl) + refMask(bindings)
            let info: ClassInfo = classInfos[id]
            if (!info) {
                let reffields: PropertyDeclaration[] = []
                let primitivefields: PropertyDeclaration[] = []
                info = {
                    id: id,
                    numRefFields: 0,
                    allfields: [],
                    attrs: parseComments(decl),
                    decl: decl,
                    refmask: null,
                    baseClassInfo: null,
                    methods: [],
                    bindings: bindings
                }
                if (info.attrs.autoCreate)
                    autoCreateFunctions[info.attrs.autoCreate] = true
                classInfos[id] = info;
                // only do it after storing our in case we run into cycles (which should be errors)
                info.baseClassInfo = getBaseClassInfo(decl)
                scope(() => {
                    U.pushRange(typeBindings, bindings)
                    for (let mem of decl.members) {
                        if (mem.kind == SK.PropertyDeclaration) {
                            let pdecl = <PropertyDeclaration>mem
                            if (isRefType(typeOf(pdecl)))
                                reffields.push(pdecl)
                            else primitivefields.push(pdecl)
                            info.allfields.push(pdecl)
                        } else if (isClassFunction(mem) && mem.kind != SK.Constructor) {
                            let minf = getFunctionInfo(mem as any)
                            minf.parentClassInfo = info
                            info.methods.push(mem as any)
                        }
                    }
                    if (info.baseClassInfo) {
                        info.allfields = info.baseClassInfo.allfields.concat(info.allfields)
                        info.numRefFields = -1
                        let nameMap: pxt.Map<FunctionLikeDeclaration> = {}
                        for (let curr = info.baseClassInfo; !!curr; curr = curr.baseClassInfo) {
                            for (let m of curr.methods) {
                                nameMap[classFunctionKey(m)] = m
                            }
                        }
                        for (let m of info.methods) {
                            let prev = U.lookup(nameMap, classFunctionKey(m))
                            if (prev) {
                                let minf = getFunctionInfo(m)
                                let pinf = getFunctionInfo(prev)
                                if (prev.parameters.length != m.parameters.length)
                                    error(m, 9255, lf("the overriding method is currently required to have the same number of arguments as the base one"))
                                minf.virtualRoot = pinf
                                if (!pinf.virtualRoot)
                                    pinf.virtualRoot = pinf
                                assert(pinf.virtualRoot == pinf)
                                if (!pinf.virtualInstances)
                                    pinf.virtualInstances = []
                                pinf.virtualInstances.push(minf)
                            }
                        }
                    } else {
                        info.allfields = reffields.concat(primitivefields)
                        info.numRefFields = reffields.length
                    }
                    info.refmask = info.allfields.map(f => isRefType(typeOf(f)))
                })

            }
            return info;
        }

        function emitImageLiteral(s: string): LiteralExpression {
            if (!s) s = "0 0 0 0 0\n0 0 0 0 0\n0 0 0 0 0\n0 0 0 0 0\n0 0 0 0 0\n";

            let x = 0;
            let w = 0;
            let h = 0;
            let lit = "";
            s += "\n"
            for (let i = 0; i < s.length; ++i) {
                switch (s[i]) {
                    case ".":
                    case "_":
                    case "0": lit += "0,"; x++; break;
                    case "#":
                    case "*":
                    case "1": lit += "1,"; x++; break;
                    case "\t":
                    case "\r":
                    case " ": break;
                    case "\n":
                        if (x) {
                            if (w == 0)
                                w = x;
                            else if (x != w)
                                userError(9205, lf("lines in image literal have to have the same width (got {0} and then {1} pixels)", w, x))
                            x = 0;
                            h++;
                        }
                        break;
                    default:
                        userError(9206, lf("Only 0 . _ (off) and 1 # * (on) are allowed in image literals"))
                }
            }

            let lbl = "_img" + bin.lblNo++
            if (lit.length % 4 != 0)
                lit += "42" // pad

            bin.otherLiterals.push(`
.balign 4
${lbl}: .short 0xffff
        .short ${w}, ${h}
        .byte ${lit}
`)
            let jsLit = "new pxsim.Image(" + w + ", [" + lit + "])"

            return <any>{
                kind: SK.NumericLiteral,
                imageLiteral: lbl,
                jsLit
            }
        }

        function mkSyntheticInt(v: number): LiteralExpression {
            return <any>{
                kind: SK.NumericLiteral,
                text: v.toString()
            }
        }

        function emitLocalLoad(decl: VarOrParam) {
            if (isGlobalVar(decl)) {
                let attrs = parseComments(decl)
                if (attrs.shim)
                    return emitShim(decl, decl, [])
            }
            let l = lookupCell(decl)
            recordUse(decl)
            let r = l.load()
            //console.log("LOADLOC", l.toString(), r.toString())
            return r
        }

        function emitFunLiteral(f: FunctionDeclaration) {
            let attrs = parseComments(f);
            if (attrs.shim)
                userError(9207, lf("built-in functions cannot be yet used as values; did you forget ()?"))
            if (isGenericFunction(f))
                userError(9232, lf("generic functions cannot be yet used as values; did you forget ()?"))
            let info = getFunctionInfo(f)
            if (info.location) {
                return info.location.load()
            } else {
                assert(!bin.finalPass || info.capturedVars.length == 0)
                return emitFunLitCore(f)
            }
        }

        function emitIdentifier(node: Identifier): ir.Expr {
            let decl = getDecl(node)
            if (decl && (decl.kind == SK.VariableDeclaration || decl.kind == SK.Parameter || decl.kind === SK.BindingElement)) {
                return emitLocalLoad(<VarOrParam>decl)
            } else if (decl && decl.kind == SK.FunctionDeclaration) {
                return emitFunLiteral(decl as FunctionDeclaration)
            } else {
                if (node.text == "undefined")
                    return ir.numlit(null)
                else
                    throw unhandled(node, lf("Unknown or undeclared identifier"), 9235)
            }
        }

        function emitParameter(node: ParameterDeclaration) { }
        function emitAccessor(node: AccessorDeclaration) {
            emitFunctionDeclaration(node)
        }
        function emitThis(node: Node) {
            let meth = getEnclosingMethod(node)
            if (!meth)
                userError(9208, lf("'this' used outside of a method"))
            let inf = getFunctionInfo(meth)
            if (!inf.thisParameter) {
                //console.log("get this param,", meth.kind, nodeKey(meth))
                //console.log("GET", meth)
                oops("no this")
            }
            return emitLocalLoad(inf.thisParameter)
        }
        function emitSuper(node: Node) { }
        function emitStringLiteral(str: string) {
            if (str == "") {
                return ir.rtcall("String_::mkEmpty", [])
            } else {
                let lbl = bin.emitString(str)
                let ptr = ir.ptrlit(lbl + "meta", JSON.stringify(str))
                return ir.rtcall("pxt::ptrOfLiteral", [ptr])
            }
        }
        function emitLiteral(node: LiteralExpression) {
            if (node.kind == SK.NumericLiteral) {
                if ((<any>node).imageLiteral) {
                    return ir.ptrlit((<any>node).imageLiteral, (<any>node).jsLit)
                } else {
                    const parsed = parseFloat(node.text)
                    if (!opts.target.floatingPoint) {
                        if (Math.floor(parsed) !== parsed) {
                            userError(9257, lf("Decimal numbers are not supported"))
                        }
                        else if (parsed << 0 !== parsed) {
                            userError(9258, lf("Number is either too big or too small"))
                        }
                    }
                    return ir.numlit(parsed)
                }
            } else if (isStringLiteral(node)) {
                return emitStringLiteral(node.text)
            } else {
                throw oops();
            }
        }

        function emitTemplateExpression(node: TemplateExpression) {
            let concat = (a: ir.Expr, b: Expression | TemplateLiteralFragment) =>
                isEmptyStringLiteral(b) ? a :
                    ir.rtcallMask("String_::concat", 3, ir.CallingConvention.Plain, [
                        a,
                        emitAsString(b)
                    ])
            // TODO could optimize for the case where node.head is empty
            let expr = emitAsString(node.head)
            for (let span of node.templateSpans) {
                expr = concat(expr, span.expression)
                expr = concat(expr, span.literal)
            }
            return expr
        }

        function emitTemplateSpan(node: TemplateSpan) { }
        function emitJsxElement(node: JsxElement) { }
        function emitJsxSelfClosingElement(node: JsxSelfClosingElement) { }
        function emitJsxText(node: JsxText) { }
        function emitJsxExpression(node: JsxExpression) { }
        function emitQualifiedName(node: QualifiedName) { }
        function emitObjectBindingPattern(node: BindingPattern) { }
        function emitArrayBindingPattern(node: BindingPattern) { }
        function emitArrayLiteral(node: ArrayLiteralExpression) {
            let eltT = arrayElementType(typeOf(node))
            let isRef = isRefType(eltT)
            let flag = 0
            if (eltT.flags & TypeFlags.String)
                flag = 3;
            else if (isRef)
                flag = 1;
            let coll = ir.shared(ir.rtcall("Array_::mk", [ir.numlit(flag)]))
            for (let elt of node.elements) {
                let e = ir.shared(emitExpr(elt))
                proc.emitExpr(ir.rtcall("Array_::push", [coll, e]))
                if (isRef) {
                    proc.emitExpr(ir.op(EK.Decr, [e]))
                }
            }
            return coll
        }
        function emitObjectLiteral(node: ObjectLiteralExpression) {
            let expr = ir.shared(ir.rtcall("pxtrt::mkMap", []))
            node.properties.forEach((p: PropertyAssignment) => {
                let refSuff = ""
                if (isRefCountedExpr(p.initializer))
                    refSuff = "Ref"
                proc.emitExpr(ir.rtcall("pxtrt::mapSet" + refSuff, [
                    ir.op(EK.Incr, [expr]),
                    ir.numlit(getIfaceMemberId(p.name.getText())),
                    emitExpr(p.initializer)
                ]))
            })
            return expr
        }
        function emitPropertyAssignment(node: PropertyDeclaration) {
            if (isStatic(node)) {
                emitVariableDeclaration(node)
                return
            }
            if (node.initializer)
                userError(9209, lf("class field initializers not supported"))
            // do nothing
        }
        function emitShorthandPropertyAssignment(node: ShorthandPropertyAssignment) { }
        function emitComputedPropertyName(node: ComputedPropertyName) { }
        function emitPropertyAccess(node: PropertyAccessExpression): ir.Expr {
            let decl = getDecl(node);
            if (decl.kind == SK.GetAccessor) {
                return emitCallCore(node, node, [], null)
            }
            let attrs = parseComments(decl);
            let callInfo: CallInfo = {
                decl,
                qName: getFullName(checker, decl.symbol),
                attrs,
                args: [],
                isExpression: true
            };
            (node as any).callInfo = callInfo;
            if (decl.kind == SK.EnumMember) {
                let ev = attrs.enumval
                if (!ev) {
                    let val = checker.getConstantValue(decl as EnumMember)
                    if (val == null) {
                        if ((decl as EnumMember).initializer)
                            return emitExpr((decl as EnumMember).initializer)
                        userError(9210, lf("Cannot compute enum value"))
                    }
                    ev = val + ""
                }
                if (/^[+-]?\d+$/.test(ev))
                    return ir.numlit(parseInt(ev));
                return ir.rtcall(ev, [])
            } else if (decl.kind == SK.PropertySignature) {
                return emitCallCore(node, node, [], null, decl as any, node.expression)
                /*
                if (attrs.shim) {
                    callInfo.args.push(node.expression)
                    return emitShim(decl, node, [node.expression])
                } else {
                    throw unhandled(node, lf("no {shim:...}"), 9236);
                }*/
            } else if (decl.kind == SK.PropertyDeclaration) {
                if (isStatic(decl)) {
                    return emitLocalLoad(decl as PropertyDeclaration)
                }
                let idx = fieldIndex(node)
                callInfo.args.push(node.expression)
                return ir.op(EK.FieldAccess, [emitExpr(node.expression)], idx)
            } else if (isClassFunction(decl) || decl.kind == SK.MethodSignature) {
                throw userError(9211, lf("cannot use method as lambda; did you forget '()' ?"))
            } else if (decl.kind == SK.FunctionDeclaration) {
                return emitFunLiteral(decl as FunctionDeclaration)
            } else if (decl.kind == SK.VariableDeclaration) {
                return emitLocalLoad(decl as VariableDeclaration)
            } else {
                throw unhandled(node, lf("Unknown property access for {0}", stringKind(decl)), 9237);
            }
        }

        function emitIndexedAccess(node: ElementAccessExpression, assign: ir.Expr = null): ir.Expr {
            let t = typeOf(node.expression)

            let indexer: string = null
            if (!assign && t.flags & TypeFlags.String)
                indexer = "String_::charAt"
            else if (isArrayType(t))
                indexer = assign ? "Array_::setAt" : "Array_::getAt"
            else if (isInterfaceType(t)) {
                let attrs = parseCommentsOnSymbol(t.symbol)
                indexer = assign ? attrs.indexerSet : attrs.indexerGet
            }

            if (indexer) {
                if (typeOf(node.argumentExpression).flags & TypeFlags.NumberLike) {
                    let args = [node.expression, node.argumentExpression]
                    return rtcallMask(indexer, args, ir.CallingConvention.Plain, assign ? [assign] : [])
                } else {
                    throw unhandled(node, lf("non-numeric indexer on {0}", indexer), 9238)
                }
            } else {
                throw unhandled(node, lf("unsupported indexer"), 9239)
            }
        }

        function isOnDemandDecl(decl: Declaration) {
            let res = (isGlobalVar(decl) && !isSideEffectfulInitializer((<VariableDeclaration>decl).initializer)) ||
                isTopLevelFunctionDecl(decl)
            if (opts.testMode && res) {
                if (!U.startsWith(getSourceFileOfNode(decl).fileName, "pxt_modules"))
                    return false
            }
            return res
        }

        function isUsed(decl: Declaration) {
            return !isOnDemandDecl(decl) || usedDecls.hasOwnProperty(nodeKey(decl))
        }

        function markFunctionUsed(decl: FunctionLikeDeclaration, bindings: TypeBinding[]) {
            if (!bindings || !bindings.length) markUsed(decl)
            else {
                let info = getFunctionInfo(decl)
                if (!info.usages) {
                    usedDecls[nodeKey(decl)] = decl
                    info.usages = []
                    info.prePassUsagesEmitted = 0

                    if (opts.computeUsedSymbols && decl && decl.symbol)
                        res.usedSymbols[getFullName(checker, decl.symbol)] = null
                }
                let mask = refMask(bindings)
                if (!info.usages.some(u => refMask(u) == mask)) {
                    info.usages.push(bindings)
                    usedWorkList.push(decl)
                }
            }
        }

        function markUsed(decl: Declaration) {
            if (opts.computeUsedSymbols && decl && decl.symbol)
                res.usedSymbols[getFullName(checker, decl.symbol)] = null

            if (decl && !isUsed(decl)) {
                usedDecls[nodeKey(decl)] = decl
                usedWorkList.push(decl)
            }
        }

        function getDecl(node: Node): Declaration {
            if (!node) return null
            let sym = checker.getSymbolAtLocation(node)
            let decl: Declaration = sym ? sym.valueDeclaration : null
            markUsed(decl)
            return decl
        }
        function isRefCountedExpr(e: Expression) {
            // we generate a fake NULL expression for default arguments
            // we also generate a fake numeric literal for image literals
            if (e.kind == SK.NullKeyword || e.kind == SK.NumericLiteral)
                return !!(e as any).isRefOverride
            // no point doing the incr/decr for these - they are statically allocated anyways
            if (isStringLiteral(e))
                return false
            return isRefType(typeOf(e))
        }
        function getMask(args: Expression[]) {
            assert(args.length <= 8)
            let m = 0
            args.forEach((a, i) => {
                if (isRefCountedExpr(a))
                    m |= (1 << i)
            })
            return m
        }

        function emitShim(decl: Declaration, node: Node, args: Expression[]): ir.Expr {
            let attrs = parseComments(decl)
            let hasRet = !(typeOf(node).flags & TypeFlags.Void)
            let nm = attrs.shim

            if (nm.indexOf('(') >= 0) {
                let parse = /(.*)\((\d+)\)$/.exec(nm)
                if (parse) {
                    nm = parse[1]
                    args.push(mkSyntheticInt(parseInt(parse[2])))
                }
            }

            if (nm == "TD_NOOP") {
                assert(!hasRet)
                return ir.numlit(0)
            }

            if (nm == "TD_ID") {
                assert(args.length == 1)
                return emitExpr(args[0])
            }

            if (opts.target.isNative) {
                hex.validateShim(getDeclName(decl), nm, hasRet, args.length);
            }

            return rtcallMask(nm, args, attrs.callingConvention)
        }

        function isNumericLiteral(node: Expression) {
            switch (node.kind) {
                case SK.NullKeyword:
                case SK.TrueKeyword:
                case SK.FalseKeyword:
                case SK.NumericLiteral:
                    return true;
                default:
                    return false;
            }
        }

        function addDefaultParameters(sig: Signature, args: Expression[], attrs: CommentAttrs) {
            if (!sig) return;
            let parms = sig.getParameters();
            if (parms.length > args.length) {
                parms.slice(args.length).forEach(p => {
                    if (p.valueDeclaration &&
                        p.valueDeclaration.kind == SK.Parameter) {
                        let prm = <ParameterDeclaration>p.valueDeclaration
                        if (!prm.initializer) {
                            let defl = attrs.paramDefl[getName(prm)]
                            args.push(irToNode(defl ? ir.numlit(parseInt(defl)) : null))
                        } else {
                            if (!isNumericLiteral(prm.initializer)) {
                                userError(9212, lf("only numbers, null, true and false supported as default arguments"))
                            }
                            args.push(prm.initializer)
                        }
                    } else {
                        userError(9213, lf("unsupported default argument (shouldn't happen)"))
                    }
                })
            }

            if (attrs.imageLiteral) {
                if (!isStringLiteral(args[0])) {
                    userError(9214, lf("Only image literals (string literals) supported here; {0}", stringKind(args[0])))
                }

                args[0] = emitImageLiteral((args[0] as StringLiteral).text)
            }
        }

        function emitCallExpression(node: CallExpression): ir.Expr {
            let sig = checker.getResolvedSignature(node)
            return emitCallCore(node, node.expression, node.arguments, sig)
        }

        function emitCallCore(
            node: Expression,
            funcExpr: Expression,
            callArgs: Expression[],
            sig: Signature,
            decl: FunctionLikeDeclaration = null,
            recv: Expression = null
        ): ir.Expr {
            if (!decl)
                decl = getDecl(funcExpr) as FunctionLikeDeclaration
            let isMethod = false
            if (decl)
                switch (decl.kind) {
                    case SK.PropertySignature:
                    case SK.MethodDeclaration:
                    case SK.MethodSignature:
                    case SK.GetAccessor:
                    case SK.SetAccessor:
                        isMethod = true
                        break;
                    case SK.ModuleDeclaration:
                    case SK.FunctionDeclaration:
                        // has special handling
                        break;
                    default:
                        decl = null; // no special handling
                        break;
                }

            let attrs = parseComments(decl)
            let hasRet = !(typeOf(node).flags & TypeFlags.Void)
            let args = callArgs.slice(0)
            let callInfo: CallInfo = {
                decl,
                qName: decl ? getFullName(checker, decl.symbol) : "?",
                attrs,
                args: args.slice(0),
                isExpression: hasRet
            };
            (node as any).callInfo = callInfo

            if (callInfo.args.length == 0 && U.lookup(autoCreateFunctions, callInfo.qName))
                callInfo.isAutoCreate = true

            let bindings: TypeBinding[] = []

            if (sig) {
                let trg: Signature = (sig as any).target
                let typeParams = sig.typeParameters || (trg ? trg.typeParameters : null) || []
                bindings = getTypeBindingsCore(typeParams, typeParams.map(x => (sig as any).mapper(x)))
            }
            let isSelfGeneric = bindings.length > 0
            addEnclosingTypeBindings(bindings, decl)

            if (res.usedArguments && attrs.trackArgs) {
                let tracked = attrs.trackArgs.map(n => args[n]).map(e => {
                    let d = getDecl(e)
                    if (d && d.kind == SK.EnumMember)
                        return getFullName(checker, d.symbol)
                    else return "*"
                }).join(",")
                let fn = getFullName(checker, decl.symbol)
                let lst = res.usedArguments[fn]
                if (!lst) {
                    lst = res.usedArguments[fn] = []
                }
                if (lst.indexOf(tracked) < 0)
                    lst.push(tracked)
            }

            function emitPlain() {
                return mkProcCall(decl, args.map(emitExpr), bindings)
            }

            addDefaultParameters(sig, args, attrs);

            if (decl && decl.kind == SK.FunctionDeclaration) {
                let info = getFunctionInfo(<FunctionDeclaration>decl)

                if (!info.location) {
                    if (attrs.shim && !hasShimDummy(decl)) {
                        return emitShim(decl, node, args);
                    }

                    markFunctionUsed(decl, bindings)
                    return emitPlain();
                }
            }

            if (funcExpr.kind == SK.SuperKeyword) {
                let baseCtor = proc.classInfo.baseClassInfo.ctor
                assert(!bin.finalPass || !!baseCtor)
                let ctorArgs = args.map(emitExpr)
                ctorArgs.unshift(emitThis(funcExpr))
                return mkProcCallCore(baseCtor, null, ctorArgs)
            }

            if (isMethod) {
                let isSuper = false
                if (isStatic(decl)) {
                    // no additional arguments
                } else if (recv || funcExpr.kind == SK.PropertyAccessExpression) {
                    if (!recv)
                        recv = (<PropertyAccessExpression>funcExpr).expression
                    if (recv.kind == SK.SuperKeyword) {
                        isSuper = true
                    }
                    args.unshift(recv)
                    callInfo.args.unshift(recv)
                    bindings = getTypeBindings(typeOf(recv)).concat(bindings)
                } else
                    unhandled(node, lf("strange method call"), 9241)
                let info = getFunctionInfo(decl)
                if (info.virtualRoot) info = info.virtualRoot
                if (!info.isUsed) {
                    info.isUsed = true
                    for (let vinst of info.virtualInstances || []) {
                        if (vinst.parentClassInfo.isUsed)
                            markFunctionUsed(vinst.decl, bindings)
                    }
                }
                if (info.virtualRoot && !isSuper) {
                    assert(!bin.finalPass || info.virtualIndex != null)
                    return mkProcCallCore(null, info.virtualIndex, args.map(emitExpr))
                }
                if (attrs.shim && !hasShimDummy(decl)) {
                    return emitShim(decl, node, args);
                } else if (attrs.helper) {
                    let syms = checker.getSymbolsInScope(node, SymbolFlags.Module)
                    let helpersModule = <ModuleDeclaration>syms.filter(s => s.name == "helpers")[0].valueDeclaration;
                    let helperStmt = (<ModuleBlock>helpersModule.body).statements.filter(s => s.symbol.name == attrs.helper)[0]
                    if (!helperStmt)
                        userError(9215, lf("helpers.{0} not found", attrs.helper))
                    if (helperStmt.kind != SK.FunctionDeclaration)
                        userError(9216, lf("helpers.{0} isn't a function", attrs.helper))
                    decl = <FunctionDeclaration>helperStmt;
                    let sig = checker.getSignatureFromDeclaration(decl)
                    let tp = sig.getTypeParameters() || []
                    if (tp.length != bindings.length)
                        U.oops("helpers type parameter mismatch") // can it happen?
                    bindings.forEach((b, i) => {
                        b.tp = tp[i]
                    })
                    markFunctionUsed(decl, bindings)
                    return emitPlain();
                } else if (decl.kind == SK.MethodSignature || decl.kind == SK.PropertySignature) {
                    let name = getName(decl)
                    let res = mkProcCallCore(null, null, args.map(emitExpr), getIfaceMemberId(name))
                    if (decl.kind == SK.PropertySignature) {
                        let pid = res.data as ir.ProcId
                        pid.mapIdx = pid.ifaceIndex
                        let refSuff = ""
                        if (args.length == 2) {
                            if (isRefCountedExpr(args[1]))
                                refSuff = "Ref"
                            pid.ifaceIndex = getIfaceMemberId("set/" + name)
                            pid.mapMethod = "pxtrt::mapSet" + refSuff
                        } else {
                            if (isRefType(typeOf(node)))
                                refSuff = "Ref"
                            pid.mapMethod = "pxtrt::mapGet" + refSuff
                        }
                    }
                    return res
                } else {
                    markFunctionUsed(decl, bindings)
                    return emitPlain();
                }
            }

            if (isSelfGeneric)
                U.oops("invalid generic call")

            if (decl && decl.kind == SK.ModuleDeclaration) {
                if (getName(decl) == "String")
                    userError(9219, lf("to convert X to string use: X + \"\""))
                else
                    userError(9220, lf("namespaces cannot be called directly"))
            }

            // otherwise we assume a lambda

            if (args.length > 3)
                userError(9217, lf("lambda functions with more than 3 arguments not supported"))

            let suff = args.length + ""

            args.unshift(funcExpr)
            callInfo.args.unshift(funcExpr)

            // lambdas do not decr() arguments themselves; do it normally with getMask()
            return ir.rtcallMask("pxt::runAction" + suff, getMask(args), ir.CallingConvention.Async, args.map(emitExpr))
        }

        function mkProcCallCore(proc: ir.Procedure, vidx: number, args: ir.Expr[], ifaceIdx: number = null) {
            let data: ir.ProcId = {
                proc: proc,
                virtualIndex: vidx,
                ifaceIndex: ifaceIdx
            }
            return ir.op(EK.ProcCall, args, data)
        }

        function lookupProc(decl: ts.Declaration, bindings: TypeBinding[]) {
            let id: ir.ProcQuery = { action: decl as ts.FunctionLikeDeclaration, bindings }
            return bin.procs.filter(p => p.matches(id))[0]
        }

        function mkProcCall(decl: ts.Declaration, args: ir.Expr[], bindings: TypeBinding[]) {
            let proc = lookupProc(decl, bindings)
            assert(!!proc || !bin.finalPass)
            return mkProcCallCore(proc, null, args)
        }

        function layOutGlobals() {
            let globals = bin.globals.slice(0)
            // stable-sort globals, with smallest first, because "strh/b" have
            // smaller immediate range than plain "str" (and same for "ldr")
            globals.forEach((g, i) => g.index = i)
            globals.sort((a, b) =>
                sizeOfBitSize(a.bitSize) - sizeOfBitSize(b.bitSize) ||
                a.index - b.index)
            let currOff = numReservedGlobals * 4
            for (let g of globals) {
                let sz = sizeOfBitSize(g.bitSize)
                while (currOff & (sz - 1))
                    currOff++ // align
                g.index = currOff
                currOff += sz
            }
            bin.globalsWords = (currOff + 3) >> 2
        }

        function emitVTables() {
            for (let info of bin.usedClassInfos) {
                getVTable(info) // gets cached
            }
        }

        function getCtor(decl: ClassDeclaration) {
            return decl.members.filter(m => m.kind == SK.Constructor)[0] as ConstructorDeclaration
        }

        function isIfaceMemberUsed(name: string) {
            return U.lookup(ifaceMembers, name) != null
        }

        function markClassUsed(info: ClassInfo) {
            if (info.isUsed) return
            info.isUsed = true
            if (info.baseClassInfo) markClassUsed(info.baseClassInfo)
            bin.usedClassInfos.push(info)
            for (let m of info.methods) {
                let minf = getFunctionInfo(m)
                if (isIfaceMemberUsed(getName(m)) || (minf.virtualRoot && minf.virtualRoot.isUsed))
                    markFunctionUsed(m, info.bindings)
            }

            let ctor = getCtor(info.decl)
            if (ctor) {
                markFunctionUsed(ctor, info.bindings)
            }
        }

        function emitNewExpression(node: NewExpression) {
            let t = typeOf(node)
            if (isArrayType(t)) {
                throw oops();
            } else if (isPossiblyGenericClassType(t)) {
                let classDecl = <ClassDeclaration>getDecl(node.expression)
                if (classDecl.kind != SK.ClassDeclaration) {
                    userError(9221, lf("new expression only supported on class types"))
                }
                let ctor: ClassElement
                let info = getClassInfo(typeOf(node), classDecl)

                // find ctor to call in base chain
                for (let parinfo = info; parinfo; parinfo = parinfo.baseClassInfo) {
                    ctor = getCtor(parinfo.decl)
                    if (ctor) break
                }

                markClassUsed(info)

                let lbl = info.id + "_VT"
                let obj = ir.rtcall("pxt::mkClassInstance", [ir.ptrlit(lbl, lbl)])
                obj = ir.shared(obj)

                if (ctor) {
                    markUsed(ctor)
                    let args = node.arguments.slice(0)
                    let ctorAttrs = parseComments(ctor)
                    addDefaultParameters(checker.getResolvedSignature(node), args, ctorAttrs)
                    let compiled = args.map(emitExpr)
                    if (ctorAttrs.shim)
                        // we drop 'obj' variable
                        return ir.rtcall(ctorAttrs.shim, compiled)
                    compiled.unshift(ir.op(EK.Incr, [obj]))
                    proc.emitExpr(mkProcCall(ctor, compiled, []))
                    return obj
                } else {
                    if (node.arguments && node.arguments.length)
                        userError(9222, lf("constructor with arguments not found"));
                    return obj;
                }
            } else {
                throw unhandled(node, lf("unknown type for new"), 9243)
            }
        }
        function emitTaggedTemplateExpression(node: TaggedTemplateExpression) { }
        function emitTypeAssertion(node: TypeAssertion) {
            return emitExpr(node.expression)
        }
        function emitAsExpression(node: AsExpression) {
            return emitExpr(node.expression)
        }
        function emitParenExpression(node: ParenthesizedExpression) {
            return emitExpr(node.expression)
        }

        function getParameters(node: FunctionLikeDeclaration) {
            let res = node.parameters.slice(0)
            if (!isStatic(node) && isClassFunction(node)) {
                let info = getFunctionInfo(node)
                if (!info.thisParameter) {
                    info.thisParameter = <any>{
                        kind: SK.Parameter,
                        name: { text: "this" },
                        isThisParameter: true,
                        parent: node
                    }
                }
                res.unshift(info.thisParameter)
            }
            return res
        }

        function emitFunLitCore(node: FunctionLikeDeclaration, raw = false) {
            let lbl = getFunctionLabel(node, getEnclosingTypeBindings(node))
            let r = ir.ptrlit(lbl + "_Lit", lbl)
            if (!raw) {
                r = ir.rtcall("pxt::ptrOfLiteral", [r])
            }
            return r
        }

        function emitFuncCore(node: FunctionLikeDeclaration, bindings: TypeBinding[]) {
            let info = getFunctionInfo(node)
            let lit: ir.Expr = null

            let isExpression = node.kind == SK.ArrowFunction || node.kind == SK.FunctionExpression

            let isRef = (d: Declaration) => {
                if (isRefDecl(d)) return true
                let info = getVarInfo(d)
                return (info.captured && info.written)
            }

            let refs = info.capturedVars.filter(v => isRef(v))
            let prim = info.capturedVars.filter(v => !isRef(v))
            let caps = refs.concat(prim)
            let locals = caps.map((v, i) => {
                let l = new ir.Cell(i, v, getVarInfo(v))
                l.iscap = true
                return l;
            })

            // forbid: let x = function<T>(a:T) { }
            if (isExpression && isGenericFunction(node))
                userError(9233, lf("function expressions cannot be generic"))

            if (caps.length > 0 && isGenericFunction(node))
                userError(9234, lf("nested functions cannot be generic yet"))

            // if no captured variables, then we can get away with a plain pointer to code
            if (caps.length > 0) {
                assert(getEnclosingFunction(node) != null)
                lit = ir.shared(ir.rtcall("pxt::mkAction", [ir.numlit(refs.length), ir.numlit(caps.length), emitFunLitCore(node, true)]))
                caps.forEach((l, i) => {
                    let loc = proc.localIndex(l)
                    if (!loc)
                        userError(9223, lf("cannot find captured value: {0}", checker.symbolToString(l.symbol)))
                    let v = loc.loadCore()
                    if (loc.isRef() || loc.isByRefLocal())
                        v = ir.op(EK.Incr, [v])
                    proc.emitExpr(ir.rtcall("pxtrt::stclo", [lit, ir.numlit(i), v]))
                })
                if (node.kind == SK.FunctionDeclaration) {
                    info.location = proc.mkLocal(node, getVarInfo(node))
                    proc.emitExpr(info.location.storeDirect(lit))
                    lit = null
                }
            } else {
                if (isExpression) {
                    lit = emitFunLitCore(node)
                }
            }

            assert(!!lit == isExpression)

            let id: ir.ProcQuery = { action: node, bindings }
            let existing = bin.procs.filter(p => p.matches(id))[0]

            if (existing) {
                proc = existing
                proc.reset()
            } else {
                assert(!bin.finalPass)
                proc = new ir.Procedure();
                proc.isRoot = !!(node as any).isRootFunction
                proc.action = node;
                proc.info = info;
                proc.bindings = bindings;
                bin.addProc(proc);
            }

            proc.captured = locals;

            if (node.parent.kind == SK.ClassDeclaration) {
                let parClass = node.parent as ClassDeclaration
                let numTP = parClass.typeParameters ? parClass.typeParameters.length : 0
                assert(bindings.length >= numTP)
                let classInfo = getClassInfo(null, parClass, bindings.slice(0, numTP))
                if (proc.classInfo)
                    assert(proc.classInfo == classInfo)
                else
                    proc.classInfo = classInfo
                if (node.kind == SK.Constructor) {
                    if (classInfo.ctor)
                        assert(classInfo.ctor == proc)
                    else
                        classInfo.ctor = proc
                }
            }

            U.pushRange(typeBindings, bindings)

            const destructuredParameters: ParameterDeclaration[] = []

            proc.args = getParameters(node).map((p, i) => {
                if (p.name.kind === SK.ObjectBindingPattern) {
                    destructuredParameters.push(p)
                }
                let l = new ir.Cell(i, p, getVarInfo(p))
                l.isarg = true
                return l
            })

            proc.args.forEach(l => {
                //console.log(l.toString(), l.info)
                if (l.isByRefLocal()) {
                    // TODO add C++ support function to do this
                    let tmp = ir.shared(ir.rtcall("pxtrt::mkloc" + l.refSuffix(), []))
                    proc.emitExpr(ir.rtcall("pxtrt::stloc" + l.refSuffix(), [tmp, l.loadCore()]))
                    proc.emitExpr(l.storeDirect(tmp))
                }
            })

            destructuredParameters.forEach(dp => emitVariableDeclaration(dp))

            if (node.body.kind == SK.Block) {
                emit(node.body);
            } else {
                let v = emitExpr(node.body)
                proc.emitJmp(getLabels(node).ret, v, ir.JmpMode.Always)
            }

            proc.emitLblDirect(getLabels(node).ret)

            proc.stackEmpty();

            if (funcHasReturn(proc.action)) {
                let v = ir.shared(ir.op(EK.JmpValue, []))
                proc.emitExpr(v) // make sure we save it
                proc.emitClrs();
                let lbl = proc.mkLabel("final")
                proc.emitJmp(lbl, v, ir.JmpMode.Always)
                proc.emitLbl(lbl)
            } else {
                proc.emitClrs();
            }

            assert(!bin.finalPass || usedWorkList.length == 0)
            while (usedWorkList.length > 0) {
                let f = usedWorkList.pop()
                emit(f)
            }

            return lit
        }

        function hasShimDummy(node: Declaration) {
            if (opts.target.isNative)
                return false
            let f = node as FunctionLikeDeclaration
            return f.body && (f.body.kind != SK.Block || (f.body as Block).statements.length > 0)
        }

        function emitFunctionDeclaration(node: FunctionLikeDeclaration) {
            if (!isUsed(node))
                return;

            let attrs = parseComments(node)
            if (attrs.shim != null) {
                if (opts.target.isNative) {
                    hex.validateShim(getDeclName(node),
                        attrs.shim,
                        funcHasReturn(node),
                        getParameters(node).length);
                }
                if (!hasShimDummy(node))
                    return
            }

            if (node.flags & NodeFlags.Ambient)
                return;

            if (!node.body)
                return;

            let info = getFunctionInfo(node)
            let lit: ir.Expr = null

            if (isGenericFunction(node)) {
                if (!info.usages) {
                    assert(opts.testMode && !usedDecls[nodeKey(node)] && !bin.finalPass)
                    // test mode - make fake binding
                    let bindings = getTypeParameters(node).map(t => ({
                        tp: checker.getTypeAtLocation(t),
                        isRef: true
                    }))
                    addEnclosingTypeBindings(bindings, node)
                    U.assert(bindings.length > 0)
                    info.usages = [bindings]
                }
                U.assert(info.usages.length > 0, "no generic usages recorded")
                let todo = info.usages
                if (!bin.finalPass) {
                    todo = info.usages.slice(info.prePassUsagesEmitted)
                    info.prePassUsagesEmitted = info.usages.length
                }
                for (let bindings of todo) {
                    scope(() => {
                        let nolit = emitFuncCore(node, bindings)
                        U.assert(nolit == null)
                    })
                }
            } else {
                scope(() => {
                    lit = emitFuncCore(node, getEnclosingTypeBindings(node))
                })
            }

            return lit
        }

        function emitDeleteExpression(node: DeleteExpression) { }
        function emitTypeOfExpression(node: TypeOfExpression) { }
        function emitVoidExpression(node: VoidExpression) { }
        function emitAwaitExpression(node: AwaitExpression) { }
        function emitPrefixUnaryExpression(node: PrefixUnaryExpression): ir.Expr {
            let tp = typeOf(node.operand)
            if (node.operator == SK.ExclamationToken) {
                return ir.rtcall("Boolean_::bang", [emitCondition(node.operand)])
            }

            if (tp.flags & TypeFlags.Number) {
                switch (node.operator) {
                    case SK.PlusPlusToken:
                        return emitIncrement(node.operand, "thumb::adds", false)
                    case SK.MinusMinusToken:
                        return emitIncrement(node.operand, "thumb::subs", false)
                    case SK.MinusToken:
                        return ir.rtcall("thumb::subs", [ir.numlit(0), emitExpr(node.operand)])
                    case SK.PlusToken:
                        return emitExpr(node.operand) // no-op
                    default:
                        break
                }
            }

            throw unhandled(node, lf("unsupported prefix unary operation"), 9245)
        }

        function doNothing() { }

        function needsCache(e: Expression) {
            let c = e as NodeWithCache
            c.needsIRCache = true
            irCachesToClear.push(c)
        }

        function prepForAssignment(trg: Expression, src: Expression = null) {
            let prev = irCachesToClear.length
            if (trg.kind == SK.PropertyAccessExpression || trg.kind == SK.ElementAccessExpression) {
                needsCache((trg as PropertyAccessExpression).expression)
            }
            if (src)
                needsCache(src)
            if (irCachesToClear.length == prev)
                return doNothing
            else
                return () => {
                    for (let i = prev; i < irCachesToClear.length; ++i) {
                        irCachesToClear[i].cachedIR = null
                        irCachesToClear[i].needsIRCache = false
                    }
                    irCachesToClear.splice(prev, irCachesToClear.length - prev)
                }
        }

        function irToNode(expr: ir.Expr, isRef = false): Expression {
            return {
                kind: SK.NullKeyword,
                isRefOverride: isRef,
                valueOverride: expr
            } as any
        }

        function emitIncrement(trg: Expression, meth: string, isPost: boolean, one: Expression = null) {
            let cleanup = prepForAssignment(trg)
            let oneExpr = one ? emitExpr(one) : ir.numlit(1)
            let prev = ir.shared(emitExpr(trg))
            let result = ir.shared(ir.rtcall(meth, [prev, oneExpr]))
            emitStore(trg, irToNode(result))
            cleanup()
            return isPost ? prev : result
        }

        function emitPostfixUnaryExpression(node: PostfixUnaryExpression): ir.Expr {
            let tp = typeOf(node.operand)

            if (tp.flags & TypeFlags.Number) {
                switch (node.operator) {
                    case SK.PlusPlusToken:
                        return emitIncrement(node.operand, "thumb::adds", true)
                    case SK.MinusMinusToken:
                        return emitIncrement(node.operand, "thumb::subs", true)
                    default:
                        break
                }
            }
            throw unhandled(node, lf("unsupported postfix unary operation"), 9246)
        }

        function fieldIndexCore(info: ClassInfo, fld: FieldWithAddInfo, t: Type) {
            let attrs = parseComments(fld)
            return {
                idx: info.allfields.indexOf(fld),
                name: getName(fld),
                isRef: isRefType(t),
                shimName: attrs.shim
            }
        }

        function fieldIndex(pacc: PropertyAccessExpression): FieldAccessInfo {
            const tp = typeOf(pacc.expression)
            if (isPossiblyGenericClassType(tp)) {
                const info = getClassInfo(tp)
                return fieldIndexCore(info, getFieldInfo(info, pacc.name.text), typeOf(pacc))
            } else {
                throw unhandled(pacc, lf("bad field access"), 9247)
            }
        }

        function getFieldInfo(info: ClassInfo, fieldName: string) {
            const field = info.allfields.filter(f => (<Identifier>f.name).text == fieldName)[0]
            if (!field) {
                userError(9224, lf("field {0} not found", fieldName))
            }
            return field;
        }

        function emitStore(trg: Expression, src: Expression) {
            let decl = getDecl(trg)
            let isGlobal = isGlobalVar(decl)
            if (trg.kind == SK.Identifier || isGlobal) {
                if (decl && (isGlobal || decl.kind == SK.VariableDeclaration || decl.kind == SK.Parameter)) {
                    let l = lookupCell(decl)
                    recordUse(<VarOrParam>decl, true)
                    proc.emitExpr(l.storeByRef(emitExpr(src)))
                } else {
                    unhandled(trg, lf("bad target identifier"), 9248)
                }
            } else if (trg.kind == SK.PropertyAccessExpression) {
                let decl = getDecl(trg)
                if (decl && decl.kind == SK.GetAccessor) {
                    decl = getDeclarationOfKind(decl.symbol, SK.SetAccessor)
                    if (!decl) {
                        unhandled(trg, lf("setter not available"), 9253)
                    }
                    proc.emitExpr(emitCallCore(trg, trg, [src], null, decl as FunctionLikeDeclaration))
                } else if (decl && decl.kind == SK.PropertySignature) {
                    proc.emitExpr(emitCallCore(trg, trg, [src], null, decl as FunctionLikeDeclaration))
                } else {
                    proc.emitExpr(ir.op(EK.Store, [emitExpr(trg), emitExpr(src)]))
                }
            } else if (trg.kind == SK.ElementAccessExpression) {
                proc.emitExpr(emitIndexedAccess(trg as ElementAccessExpression, emitExpr(src)))
            } else {
                unhandled(trg, lf("bad assignment target"), 9249)
            }
        }

        function handleAssignment(node: BinaryExpression) {
            let cleanup = prepForAssignment(node.left, node.right)
            emitStore(node.left, node.right)
            let res = emitExpr(node.right)
            cleanup()
            return res
        }

        function rtcallMask(name: string, args: Expression[], callingConv = ir.CallingConvention.Plain, append: ir.Expr[] = null) {
            let args2 = args.map(emitExpr)
            if (append) args2 = args2.concat(append)
            return ir.rtcallMask(name, getMask(args), callingConv, args2)
        }

        function emitInJmpValue(expr: ir.Expr) {
            let lbl = proc.mkLabel("ldjmp")
            proc.emitJmp(lbl, expr, ir.JmpMode.Always)
            proc.emitLbl(lbl)
        }

        function emitLazyBinaryExpression(node: BinaryExpression) {
            let lbl = proc.mkLabel("lazy")
            let left = emitExpr(node.left)
            let isString = typeOf(node.left).flags & TypeFlags.String
            if (node.operatorToken.kind == SK.BarBarToken) {
                if (isString)
                    left = ir.rtcall("pxtrt::emptyToNull", [left])
                proc.emitJmp(lbl, left, ir.JmpMode.IfNotZero)
            } else if (node.operatorToken.kind == SK.AmpersandAmpersandToken) {
                left = ir.shared(left)
                if (isString) {
                    let slbl = proc.mkLabel("lazyStr")
                    proc.emitJmp(slbl, ir.rtcall("pxtrt::emptyToNull", [left]), ir.JmpMode.IfNotZero)
                    proc.emitJmp(lbl, left, ir.JmpMode.Always, left)
                    proc.emitLbl(slbl)
                    if (isRefCountedExpr(node.left))
                        proc.emitExpr(ir.op(EK.Decr, [left]))
                    else
                        // make sure we have reference and the stack is cleared
                        proc.emitExpr(ir.rtcall("thumb::ignore", [left]))
                } else {
                    if (isRefCountedExpr(node.left))
                        proc.emitExpr(ir.op(EK.Decr, [left]))
                    proc.emitJmpZ(lbl, left)
                }
            } else {
                oops()
            }

            proc.emitJmp(lbl, emitExpr(node.right), ir.JmpMode.Always)
            proc.emitLbl(lbl)

            return ir.op(EK.JmpValue, [])
        }

        function stripEquals(k: SyntaxKind) {
            switch (k) {
                case SK.PlusEqualsToken: return SK.PlusToken;
                case SK.MinusEqualsToken: return SK.MinusToken;
                case SK.AsteriskEqualsToken: return SK.AsteriskToken;
                case SK.AsteriskAsteriskEqualsToken: return SK.AsteriskAsteriskToken;
                case SK.SlashEqualsToken: return SK.SlashToken;
                case SK.PercentEqualsToken: return SK.PercentToken;
                case SK.LessThanLessThanEqualsToken: return SK.LessThanLessThanToken;
                case SK.GreaterThanGreaterThanEqualsToken: return SK.GreaterThanGreaterThanToken;
                case SK.GreaterThanGreaterThanGreaterThanEqualsToken: return SK.GreaterThanGreaterThanGreaterThanToken;
                case SK.AmpersandEqualsToken: return SK.AmpersandToken;
                case SK.BarEqualsToken: return SK.BarToken;
                case SK.CaretEqualsToken: return SK.CaretToken;
                default: return SK.Unknown;
            }
        }

        function emitBrk(node: Node) {
            let src = getSourceFileOfNode(node)
            if (opts.justMyCode && U.startsWith(src.fileName, "pxt_modules"))
                return;
            let pos = node.pos
            while (/^\s$/.exec(src.text[pos]))
                pos++;
            let p = ts.getLineAndCharacterOfPosition(src, pos)
            let e = ts.getLineAndCharacterOfPosition(src, node.end);
            let brk: Breakpoint = {
                id: res.breakpoints.length,
                isDebuggerStmt: node.kind == SK.DebuggerStatement,
                fileName: src.fileName,
                start: pos,
                length: node.end - pos,
                line: p.line,
                endLine: e.line,
                column: p.character,
                endColumn: e.character,
                successors: null
            }
            res.breakpoints.push(brk)
            let st = ir.stmt(ir.SK.Breakpoint, null)
            st.breakpointInfo = brk
            proc.emit(st)
        }

        function simpleInstruction(k: SyntaxKind) {
            switch (k) {
                case SK.PlusToken: return "thumb::adds";
                case SK.MinusToken: return "thumb::subs";
                // we could expose __aeabi_idiv directly...
                case SK.SlashToken: return "Number_::div";
                case SK.PercentToken: return "Number_::mod";
                case SK.AsteriskToken: return "thumb::muls";
                case SK.AmpersandToken: return "thumb::ands";
                case SK.BarToken: return "thumb::orrs";
                case SK.CaretToken: return "thumb::eors";
                case SK.LessThanLessThanToken: return "thumb::lsls";
                case SK.GreaterThanGreaterThanToken: return "thumb::asrs"
                case SK.GreaterThanGreaterThanGreaterThanToken: return "thumb::lsrs"
                // these could be compiled to branches butthis is more code-size efficient
                case SK.LessThanEqualsToken: return "Number_::le";
                case SK.LessThanToken: return "Number_::lt";
                case SK.GreaterThanEqualsToken: return "Number_::ge";
                case SK.GreaterThanToken: return "Number_::gt";
                case SK.EqualsEqualsToken:
                case SK.EqualsEqualsEqualsToken:
                    return "Number_::eq";
                case SK.ExclamationEqualsEqualsToken:
                case SK.ExclamationEqualsToken:
                    return "Number_::neq";

                default: return null;
            }

        }

        function emitBinaryExpression(node: BinaryExpression): ir.Expr {
            if (node.operatorToken.kind == SK.EqualsToken) {
                return handleAssignment(node);
            }

            let lt = typeOf(node.left)
            let rt = typeOf(node.right)

            let shim = (n: string) => rtcallMask(n, [node.left, node.right]);

            if (node.operatorToken.kind == SK.CommaToken) {
                if (isNoopExpr(node.left))
                    return emitExpr(node.right)
                else {
                    let v = emitIgnored(node.left)
                    return ir.op(EK.Sequence, [v, emitExpr(node.right)])
                }
            }

            switch (node.operatorToken.kind) {
                case SK.BarBarToken:
                case SK.AmpersandAmpersandToken:
                    return emitLazyBinaryExpression(node);
            }

            if ((lt.flags & TypeFlags.NumberLike) && (rt.flags & TypeFlags.NumberLike)) {
                let noEq = stripEquals(node.operatorToken.kind)
                let shimName = simpleInstruction(noEq || node.operatorToken.kind)
                if (!shimName)
                    unhandled(node.operatorToken, lf("unsupported numeric operator"), 9250)
                if (noEq)
                    return emitIncrement(node.left, shimName, false, node.right)
                return shim(shimName)
            }

            if (node.operatorToken.kind == SK.PlusToken) {
                if ((lt.flags & TypeFlags.String) || (rt.flags & TypeFlags.String)) {
                    return ir.rtcallMask("String_::concat", 3, ir.CallingConvention.Plain, [
                        emitAsString(node.left),
                        emitAsString(node.right)])
                }
            }

            if (node.operatorToken.kind == SK.PlusEqualsToken &&
                (lt.flags & TypeFlags.String)) {

                let cleanup = prepForAssignment(node.left)
                let post = ir.shared(ir.rtcallMask("String_::concat", 3, ir.CallingConvention.Plain, [
                    emitExpr(node.left),
                    emitAsString(node.right)]))
                emitStore(node.left, irToNode(post))
                cleanup();
                return ir.op(EK.Incr, [post])
            }


            if ((lt.flags & TypeFlags.String) && (rt.flags & TypeFlags.String)) {
                switch (node.operatorToken.kind) {
                    case SK.LessThanEqualsToken:
                    case SK.LessThanToken:
                    case SK.GreaterThanEqualsToken:
                    case SK.GreaterThanToken:
                    case SK.EqualsEqualsToken:
                    case SK.EqualsEqualsEqualsToken:
                    case SK.ExclamationEqualsEqualsToken:
                    case SK.ExclamationEqualsToken:
                        return ir.rtcall(
                            simpleInstruction(node.operatorToken.kind),
                            [shim("String_::compare"), ir.numlit(0)])
                    default:
                        unhandled(node.operatorToken, lf("unknown string operator"), 9251)
                }
            }

            switch (node.operatorToken.kind) {
                case SK.EqualsEqualsToken:
                case SK.EqualsEqualsEqualsToken:
                    return shim("Number_::eq");
                case SK.ExclamationEqualsEqualsToken:
                case SK.ExclamationEqualsToken:
                    return shim("Number_::neq");
                default:
                    throw unhandled(node.operatorToken, lf("unknown generic operator"), 9252)
            }
        }

        function emitAsString(e: Expression | TemplateLiteralFragment): ir.Expr {
            let r = emitExpr(e)
            // TS returns 'any' as type of template elements
            if (isStringLiteral(e))
                return r;
            let tp = typeOf(e)
            if (tp.flags & TypeFlags.NumberLike)
                return ir.rtcall("Number_::toString", [r])
            else if (tp.flags & TypeFlags.Boolean)
                return ir.rtcall("Boolean_::toString", [r])
            else if (tp.flags & TypeFlags.String)
                return r // OK
            else {
                let decl = tp.symbol ? tp.symbol.valueDeclaration : null
                if (decl && (decl.kind == SK.ClassDeclaration || decl.kind == SK.InterfaceDeclaration)) {
                    let classDecl = decl as ClassDeclaration
                    let toString = classDecl.members.filter(m =>
                        (m.kind == SK.MethodDeclaration || m.kind == SK.MethodSignature) &&
                        (m as MethodDeclaration).parameters.length == 0 &&
                        getName(m) == "toString")[0] as MethodDeclaration
                    if (toString) {
                        let ee = e as Expression
                        return emitCallCore(ee, ee, [], null, toString, ee)
                    } else {
                        throw userError(9254, lf("type {0} lacks toString() method", getName(decl)))
                        //return emitStringLiteral("[" + getName(decl) + "]")
                    }
                }
                throw userError(9225, lf("don't know how to convert to string"))
            }
        }

        function emitConditionalExpression(node: ConditionalExpression) {
            let els = proc.mkLabel("condexprz")
            let fin = proc.mkLabel("condexprfin")
            proc.emitJmp(els, emitCondition(node.condition), ir.JmpMode.IfZero)
            proc.emitJmp(fin, emitExpr(node.whenTrue), ir.JmpMode.Always)
            proc.emitLbl(els)
            proc.emitJmp(fin, emitExpr(node.whenFalse), ir.JmpMode.Always)
            proc.emitLbl(fin)
            return ir.op(EK.JmpValue, [])
        }

        function emitSpreadElementExpression(node: SpreadElementExpression) { }
        function emitYieldExpression(node: YieldExpression) { }
        function emitBlock(node: Block) {
            node.statements.forEach(emit)
        }
        function emitVariableStatement(node: VariableStatement) {
            if (node.flags & NodeFlags.Ambient)
                return;
            node.declarationList.declarations.forEach(emit);
        }
        function emitExpressionStatement(node: ExpressionStatement) {
            emitExprAsStmt(node.expression)
        }
        function emitCondition(expr: Expression) {
            let inner = emitExpr(expr)
            // in both cases unref is internal, so no mask
            if (typeOf(expr).flags & TypeFlags.String) {
                return ir.rtcall("pxtrt::stringToBool", [inner])
            } else if (isRefCountedExpr(expr)) {
                return ir.rtcall("pxtrt::ptrToBool", [inner])
            } else {
                return inner
            }
        }
        function emitIfStatement(node: IfStatement) {
            emitBrk(node)
            let elseLbl = proc.mkLabel("else")
            proc.emitJmpZ(elseLbl, emitCondition(node.expression))
            emit(node.thenStatement)
            let afterAll = proc.mkLabel("afterif")
            proc.emitJmp(afterAll)
            proc.emitLbl(elseLbl)
            if (node.elseStatement)
                emit(node.elseStatement)
            proc.emitLbl(afterAll)
        }

        function getLabels(stmt: Node) {
            let id = getNodeId(stmt)
            return {
                fortop: ".fortop." + id,
                cont: ".cont." + id,
                brk: ".brk." + id,
                ret: ".ret." + id
            }
        }

        function emitDoStatement(node: DoStatement) {
            emitBrk(node)
            let l = getLabels(node)
            proc.emitLblDirect(l.cont);
            emit(node.statement)
            proc.emitJmpZ(l.brk, emitCondition(node.expression));
            proc.emitJmp(l.cont);
            proc.emitLblDirect(l.brk);
        }

        function emitWhileStatement(node: WhileStatement) {
            emitBrk(node)
            let l = getLabels(node)
            proc.emitLblDirect(l.cont);
            proc.emitJmpZ(l.brk, emitCondition(node.expression));
            emit(node.statement)
            proc.emitJmp(l.cont);
            proc.emitLblDirect(l.brk);
        }

        function isNoopExpr(node: Expression) {
            if (!node) return true;
            switch (node.kind) {
                case SK.Identifier:
                case SK.StringLiteral:
                case SK.NumericLiteral:
                case SK.NullKeyword:
                    return true; // no-op
            }
            return false
        }

        function emitIgnored(node: Expression) {
            let v = emitExpr(node);
            let a = typeOf(node)
            if (!(a.flags & TypeFlags.Void)) {
                if (isRefType(a)) {
                    v = ir.op(EK.Decr, [v])
                }
            }
            return v
        }

        function emitExprAsStmt(node: Expression) {
            if (isNoopExpr(node)) return
            emitBrk(node)
            let v = emitIgnored(node)
            proc.emitExpr(v)
            proc.stackEmpty();
        }

        function emitForStatement(node: ForStatement) {
            if (node.initializer && node.initializer.kind == SK.VariableDeclarationList)
                (<VariableDeclarationList>node.initializer).declarations.forEach(emit);
            else
                emitExprAsStmt(<Expression>node.initializer);
            emitBrk(node)
            let l = getLabels(node)
            proc.emitLblDirect(l.fortop);
            if (node.condition)
                proc.emitJmpZ(l.brk, emitCondition(node.condition));
            emit(node.statement)
            proc.emitLblDirect(l.cont);
            emitExprAsStmt(node.incrementor);
            proc.emitJmp(l.fortop);
            proc.emitLblDirect(l.brk);
        }

        function emitForOfStatement(node: ForOfStatement) {
            if (!(node.initializer && node.initializer.kind == SK.VariableDeclarationList)) {
                unhandled(node, "only a single variable may be used to iterate a collection")
                return
            }

            let declList = <VariableDeclarationList>node.initializer;
            if (declList.declarations.length != 1) {
                unhandled(node, "only a single variable may be used to iterate a collection")
                return
            }

            //Typecheck the expression being iterated over
            let t = typeOf(node.expression)

            let indexer = ""
            let length = ""
            if (t.flags & TypeFlags.String) {
                indexer = "String_::charAt"
                length = "String_::length"
            }
            else if (isArrayType(t)) {
                indexer = "Array_::getAt"
                length = "Array_::length"
            }
            else {
                unhandled(node.expression, "cannot use for...of with this expression")
                return
            }

            //As the iterator isn't declared in the usual fashion we must mark it as used, otherwise no cell will be allocated for it
            markUsed(declList.declarations[0])
            let iterVar = emitVariableDeclaration(declList.declarations[0]) // c
            //Start with null, TODO: Is this necessary
            proc.emitExpr(iterVar.storeByRef(ir.numlit(0)))
            proc.stackEmpty()

            // Store the expression (it could be a string literal, for example) for the collection being iterated over
            // Note that it's alaways a ref-counted type
            let collectionVar = proc.mkLocalUnnamed(true); // a
            proc.emitExpr(collectionVar.storeByRef(emitExpr(node.expression)))

            // Declaration of iterating variable
            let intVarIter = proc.mkLocalUnnamed(); // i
            proc.emitExpr(intVarIter.storeByRef(ir.numlit(0)))
            proc.stackEmpty();

            emitBrk(node);

            let l = getLabels(node);

            proc.emitLblDirect(l.fortop);
            // i < a.length()
            // we use loadCore() on collection variable so that it doesn't get incr()ed
            // we could have used load() and rtcallMask to be more regular
            proc.emitJmpZ(l.brk, ir.rtcall("Number_::lt", [intVarIter.load(), ir.rtcall(length, [collectionVar.loadCore()])]))

            // c = a[i]
            proc.emitExpr(iterVar.storeByRef(ir.rtcall(indexer, [collectionVar.loadCore(), intVarIter.load()])))

            emit(node.statement);
            proc.emitLblDirect(l.cont);

            // i = i + 1
            proc.emitExpr(intVarIter.storeByRef(ir.rtcall("thumb::adds", [intVarIter.load(), ir.numlit(1)])))

            proc.emitJmp(l.fortop);
            proc.emitLblDirect(l.brk);

            proc.emitExpr(collectionVar.storeByRef(ir.numlit(0))) // clear it, so it gets GCed
        }

        function emitForInOrForOfStatement(node: ForInStatement) { }

        function emitBreakOrContinueStatement(node: BreakOrContinueStatement) {
            emitBrk(node)
            let label = node.label ? node.label.text : null
            let isBreak = node.kind == SK.BreakStatement
            function findOuter(parent: Node): Statement {
                if (!parent) return null;
                if (label && parent.kind == SK.LabeledStatement &&
                    (<LabeledStatement>parent).label.text == label)
                    return (<LabeledStatement>parent).statement;
                if (parent.kind == SK.SwitchStatement && !label && isBreak)
                    return parent as Statement
                if (!label && isIterationStatement(parent, false))
                    return parent as Statement
                return findOuter(parent.parent);
            }
            let stmt = findOuter(node)
            if (!stmt)
                error(node, 9230, lf("cannot find outer loop"))
            else {
                let l = getLabels(stmt)
                if (node.kind == SK.ContinueStatement) {
                    if (!isIterationStatement(stmt, false))
                        error(node, 9231, lf("continue on non-loop"));
                    else proc.emitJmp(l.cont)
                } else if (node.kind == SK.BreakStatement) {
                    proc.emitJmp(l.brk)
                } else {
                    oops();
                }
            }
        }

        function emitReturnStatement(node: ReturnStatement) {
            emitBrk(node)
            let v: ir.Expr = null
            if (node.expression) {
                v = emitExpr(node.expression)
            } else if (funcHasReturn(proc.action)) {
                v = ir.numlit(null) // == return undefined
            }
            proc.emitJmp(getLabels(proc.action).ret, v, ir.JmpMode.Always)
        }

        function emitWithStatement(node: WithStatement) { }

        function emitSwitchStatement(node: SwitchStatement) {
            emitBrk(node)

            let switchType = typeOf(node.expression)
            let isNumber = !!(switchType.flags & TypeFlags.NumberLike)

            let l = getLabels(node)
            let defaultLabel: ir.Stmt
            let quickCmpMode = isNumber

            let expr = ir.shared(emitExpr(node.expression))
            let plainExpr = expr
            if (isNumber) {
                emitInJmpValue(expr)
            }

            let lbls = node.caseBlock.clauses.map(cl => {
                let lbl = proc.mkLabel("switch")
                if (cl.kind == SK.CaseClause) {
                    let cc = cl as CaseClause
                    let cmpExpr = emitExpr(cc.expression)
                    if (switchType.flags & TypeFlags.String) {
                        let cmpCall = ir.rtcallMask("String_::compare",
                            isRefCountedExpr(cc.expression) ? 3 : 2,
                            ir.CallingConvention.Plain, [cmpExpr, expr])
                        expr = ir.op(EK.Incr, [expr])
                        proc.emitJmp(lbl, cmpCall, ir.JmpMode.IfZero, plainExpr)
                    } else if (isRefCountedExpr(cc.expression)) {
                        let cmpCall = ir.rtcallMask("Number_::eq", 3,
                            ir.CallingConvention.Plain, [cmpExpr, expr])
                        quickCmpMode = false
                        expr = ir.op(EK.Incr, [expr])
                        proc.emitJmp(lbl, cmpCall, ir.JmpMode.IfNotZero, plainExpr)
                    } else {
                        if (cmpExpr.exprKind == EK.NumberLiteral) {
                            if (!quickCmpMode) {
                                emitInJmpValue(expr)
                                quickCmpMode = true
                            }
                            proc.emitJmp(lbl, cmpExpr, ir.JmpMode.IfJmpValEq, plainExpr)
                        } else {
                            let cmpCall = ir.rtcallMask("Number_::eq", 0,
                                ir.CallingConvention.Plain, [cmpExpr, expr])
                            quickCmpMode = false
                            proc.emitJmp(lbl, cmpCall, ir.JmpMode.IfNotZero, plainExpr)
                        }
                    }
                } else if (cl.kind == SK.DefaultClause) {
                    // Save default label for emit at the end of the
                    // tests section. Default label doesn't have to come at the
                    // end in JS.
                    assert(!defaultLabel)
                    defaultLabel = lbl
                } else {
                    oops()
                }
                return lbl
            })

            if (defaultLabel)
                proc.emitJmp(defaultLabel, plainExpr)
            else
                proc.emitJmp(l.brk, plainExpr);

            node.caseBlock.clauses.forEach((cl, i) => {
                proc.emitLbl(lbls[i])
                cl.statements.forEach(emit)
            })

            proc.emitLblDirect(l.brk);
        }

        function emitCaseOrDefaultClause(node: CaseOrDefaultClause) { }
        function emitLabeledStatement(node: LabeledStatement) {
            let l = getLabels(node.statement)
            emit(node.statement)
            proc.emitLblDirect(l.brk)
        }
        function emitThrowStatement(node: ThrowStatement) { }
        function emitTryStatement(node: TryStatement) { }
        function emitCatchClause(node: CatchClause) { }
        function emitDebuggerStatement(node: Node) {
            emitBrk(node)
        }
        function emitVariableDeclaration(node: VarOrParam): ir.Cell {
            if (node.name.kind === SK.ObjectBindingPattern) {
                if (!node.initializer) {
                    (node.name as BindingPattern).elements.forEach(e => emitVariableDeclaration(e))
                    return null;
                }
                else {
                    userError(9259, "Object destructuring with initializers is not supported")
                }
            }

            typeCheckVar(node)
            if (!isUsed(node)) {
                return null;
            }
            let loc = isGlobalVar(node) ?
                lookupCell(node) : proc.mkLocal(node, getVarInfo(node))
            if (loc.isByRefLocal()) {
                proc.emitClrIfRef(loc) // we might be in a loop
                proc.emitExpr(loc.storeDirect(ir.rtcall("pxtrt::mkloc" + loc.refSuffix(), [])))
            }

            if (node.kind === SK.BindingElement) {
                emitBrk(node)
                proc.emitExpr(loc.storeByRef(bindingElementAccessExpression(node as BindingElement)[0]))
                proc.stackEmpty();
            }
            else if (node.initializer) {
                // TODO make sure we don't emit code for top-level globals being initialized to zero
                emitBrk(node)
                proc.emitExpr(loc.storeByRef(emitExpr(node.initializer)))
                proc.stackEmpty();
            }
            return loc;
        }

        function bindingElementAccessExpression(bindingElement: BindingElement): [ir.Expr, Type] {
            const target = bindingElement.parent.parent;

            let parentAccess: ir.Expr;
            let parentType: Type;

            if (target.kind === SK.BindingElement) {
                const parent = bindingElementAccessExpression(target as BindingElement);
                parentAccess = parent[0];
                parentType = parent[1];
            }
            else {
                parentType = typeOf(target);
            }

            const propertyName = (bindingElement.propertyName || bindingElement.name) as Identifier;

            if (isPossiblyGenericClassType(parentType)) {
                const info = getClassInfo(parentType)
                parentAccess = parentAccess || emitLocalLoad(target as VariableDeclaration);

                const myType = checker.getTypeOfSymbolAtLocation(checker.getPropertyOfType(parentType, propertyName.text), bindingElement);
                return [
                    ir.op(EK.FieldAccess, [parentAccess], fieldIndexCore(info, getFieldInfo(info, propertyName.text), myType)),
                    myType
                ];
            } else {
                throw unhandled(bindingElement, lf("bad field access"), 9247)
            }
        }

        function emitClassExpression(node: ClassExpression) { }
        function emitClassDeclaration(node: ClassDeclaration) {
            getClassInfo(null, node)
            node.members.forEach(emit)
        }
        function emitInterfaceDeclaration(node: InterfaceDeclaration) {
            let attrs = parseComments(node)
            if (attrs.autoCreate)
                autoCreateFunctions[attrs.autoCreate] = true
        }
        function emitEnumDeclaration(node: EnumDeclaration) {
            //No code needs to be generated, enum names are replaced by constant values in generated code
        }
        function emitEnumMember(node: EnumMember) { }
        function emitModuleDeclaration(node: ModuleDeclaration) {
            if (node.flags & NodeFlags.Ambient)
                return;
            emit(node.body);
        }
        function emitImportDeclaration(node: ImportDeclaration) { }
        function emitImportEqualsDeclaration(node: ImportEqualsDeclaration) { }
        function emitExportDeclaration(node: ExportDeclaration) { }
        function emitExportAssignment(node: ExportAssignment) { }
        function emitSourceFileNode(node: SourceFile) {
            node.statements.forEach(emit)
        }

        function catchErrors<T>(node: Node, f: (node: Node) => T): T {
            let prevErr = lastSecondaryError
            inCatchErrors++
            try {
                lastSecondaryError = null
                let res = f(node)
                if (lastSecondaryError)
                    userError(lastSecondaryErrorCode, lastSecondaryError)
                lastSecondaryError = prevErr
                inCatchErrors--
                return res
            } catch (e) {
                inCatchErrors--
                lastSecondaryError = null
                if (!e.ksEmitterUserError)
                    console.log(e.stack)
                let code = e.ksErrorCode || 9200
                error(node, code, e.message)
                return null
            }
        }

        function emitExpr(node0: Node): ir.Expr {
            let node = node0 as NodeWithCache
            if (node.cachedIR) {
                if (isRefCountedExpr(node0 as Expression))
                    return ir.op(EK.Incr, [node.cachedIR])
                return node.cachedIR
            }
            let res = catchErrors(node, emitExprInner) || ir.numlit(0)
            if (node.needsIRCache) {
                node.cachedIR = ir.shared(res)
                return node.cachedIR
            }
            return res
        }

        function emitExprInner(node: Node): ir.Expr {
            let expr = emitExprCore(node);
            if (expr.isExpr()) return expr
            throw new Error("expecting expression")
        }

        function emit(node: Node): void {
            catchErrors(node, emitNodeCore)
        }

        function emitNodeCore(node: Node): void {
            switch (node.kind) {
                case SK.SourceFile:
                    return emitSourceFileNode(<SourceFile>node);
                case SK.InterfaceDeclaration:
                    return emitInterfaceDeclaration(<InterfaceDeclaration>node);
                case SK.VariableStatement:
                    return emitVariableStatement(<VariableStatement>node);
                case SK.ModuleDeclaration:
                    return emitModuleDeclaration(<ModuleDeclaration>node);
                case SK.EnumDeclaration:
                    return emitEnumDeclaration(<EnumDeclaration>node);
                //case SyntaxKind.MethodSignature:
                case SK.FunctionDeclaration:
                case SK.Constructor:
                case SK.MethodDeclaration:
                    emitFunctionDeclaration(<FunctionLikeDeclaration>node);
                    return
                case SK.ExpressionStatement:
                    return emitExpressionStatement(<ExpressionStatement>node);
                case SK.Block:
                case SK.ModuleBlock:
                    return emitBlock(<Block>node);
                case SK.VariableDeclaration:
                    emitVariableDeclaration(<VariableDeclaration>node);
                    return
                case SK.IfStatement:
                    return emitIfStatement(<IfStatement>node);
                case SK.WhileStatement:
                    return emitWhileStatement(<WhileStatement>node);
                case SK.DoStatement:
                    return emitDoStatement(<DoStatement>node);
                case SK.ForStatement:
                    return emitForStatement(<ForStatement>node);
                case SK.ForOfStatement:
                    return emitForOfStatement(<ForOfStatement>node);
                case SK.ContinueStatement:
                case SK.BreakStatement:
                    return emitBreakOrContinueStatement(<BreakOrContinueStatement>node);
                case SK.LabeledStatement:
                    return emitLabeledStatement(<LabeledStatement>node);
                case SK.ReturnStatement:
                    return emitReturnStatement(<ReturnStatement>node);
                case SK.ClassDeclaration:
                    return emitClassDeclaration(<ClassDeclaration>node);
                case SK.PropertyDeclaration:
                case SK.PropertyAssignment:
                    return emitPropertyAssignment(<PropertyDeclaration>node);
                case SK.SwitchStatement:
                    return emitSwitchStatement(<SwitchStatement>node);
                case SK.TypeAliasDeclaration:
                    // skip
                    return
                case SK.DebuggerStatement:
                    return emitDebuggerStatement(node);
                case SK.GetAccessor:
                case SK.SetAccessor:
                    return emitAccessor(<AccessorDeclaration>node);
                case SK.ImportEqualsDeclaration:
                    // this doesn't do anything in compiled code
                    return emitImportEqualsDeclaration(<ImportEqualsDeclaration>node);
                default:
                    unhandled(node);
            }
        }

        function emitExprCore(node: Node): ir.Expr {
            switch (node.kind) {
                case SK.NullKeyword:
                    let v = (node as any).valueOverride;
                    if (v) return v
                    return ir.numlit(null);
                case SK.TrueKeyword:
                    return ir.numlit(true);
                case SK.FalseKeyword:
                    return ir.numlit(false);
                case SK.TemplateHead:
                case SK.TemplateMiddle:
                case SK.TemplateTail:
                case SK.NumericLiteral:
                case SK.StringLiteral:
                case SK.NoSubstitutionTemplateLiteral:
                    //case SyntaxKind.RegularExpressionLiteral:
                    return emitLiteral(<LiteralExpression>node);
                case SK.PropertyAccessExpression:
                    return emitPropertyAccess(<PropertyAccessExpression>node);
                case SK.BinaryExpression:
                    return emitBinaryExpression(<BinaryExpression>node);
                case SK.PrefixUnaryExpression:
                    return emitPrefixUnaryExpression(<PrefixUnaryExpression>node);
                case SK.PostfixUnaryExpression:
                    return emitPostfixUnaryExpression(<PostfixUnaryExpression>node);
                case SK.ElementAccessExpression:
                    return emitIndexedAccess(<ElementAccessExpression>node);
                case SK.ParenthesizedExpression:
                    return emitParenExpression(<ParenthesizedExpression>node);
                case SK.TypeAssertionExpression:
                    return emitTypeAssertion(<TypeAssertion>node);
                case SK.ArrayLiteralExpression:
                    return emitArrayLiteral(<ArrayLiteralExpression>node);
                case SK.NewExpression:
                    return emitNewExpression(<NewExpression>node);
                case SK.SuperKeyword:
                case SK.ThisKeyword:
                    return emitThis(node);
                case SK.CallExpression:
                    return emitCallExpression(<CallExpression>node);
                case SK.FunctionExpression:
                case SK.ArrowFunction:
                    return emitFunctionDeclaration(<FunctionLikeDeclaration>node);
                case SK.Identifier:
                    return emitIdentifier(<Identifier>node);
                case SK.ConditionalExpression:
                    return emitConditionalExpression(<ConditionalExpression>node);
                case SK.AsExpression:
                    return emitAsExpression(<AsExpression>node);
                case SK.TemplateExpression:
                    return emitTemplateExpression(<TemplateExpression>node);
                case SK.ObjectLiteralExpression:
                    return emitObjectLiteral(<ObjectLiteralExpression>node);
                default:
                    unhandled(node);
                    return null

                /*
                case SyntaxKind.TemplateSpan:
                    return emitTemplateSpan(<TemplateSpan>node);
                case SyntaxKind.Parameter:
                    return emitParameter(<ParameterDeclaration>node);
                case SyntaxKind.SuperKeyword:
                    return emitSuper(node);
                case SyntaxKind.JsxElement:
                    return emitJsxElement(<JsxElement>node);
                case SyntaxKind.JsxSelfClosingElement:
                    return emitJsxSelfClosingElement(<JsxSelfClosingElement>node);
                case SyntaxKind.JsxText:
                    return emitJsxText(<JsxText>node);
                case SyntaxKind.JsxExpression:
                    return emitJsxExpression(<JsxExpression>node);
                case SyntaxKind.QualifiedName:
                    return emitQualifiedName(<QualifiedName>node);
                case SyntaxKind.ObjectBindingPattern:
                    return emitObjectBindingPattern(<BindingPattern>node);
                case SyntaxKind.ArrayBindingPattern:
                    return emitArrayBindingPattern(<BindingPattern>node);
                case SyntaxKind.BindingElement:
                    return emitBindingElement(<BindingElement>node);
                case SyntaxKind.ShorthandPropertyAssignment:
                    return emitShorthandPropertyAssignment(<ShorthandPropertyAssignment>node);
                case SyntaxKind.ComputedPropertyName:
                    return emitComputedPropertyName(<ComputedPropertyName>node);
                case SyntaxKind.TaggedTemplateExpression:
                    return emitTaggedTemplateExpression(<TaggedTemplateExpression>node);
                case SyntaxKind.DeleteExpression:
                    return emitDeleteExpression(<DeleteExpression>node);
                case SyntaxKind.TypeOfExpression:
                    return emitTypeOfExpression(<TypeOfExpression>node);
                case SyntaxKind.VoidExpression:
                    return emitVoidExpression(<VoidExpression>node);
                case SyntaxKind.AwaitExpression:
                    return emitAwaitExpression(<AwaitExpression>node);
                case SyntaxKind.SpreadElementExpression:
                    return emitSpreadElementExpression(<SpreadElementExpression>node);
                case SyntaxKind.YieldExpression:
                    return emitYieldExpression(<YieldExpression>node);
                case SyntaxKind.OmittedExpression:
                    return;
                case SyntaxKind.EmptyStatement:
                    return;
                case SyntaxKind.ForOfStatement:
                case SyntaxKind.ForInStatement:
                    return emitForInOrForOfStatement(<ForInStatement>node);
                case SyntaxKind.WithStatement:
                    return emitWithStatement(<WithStatement>node);
                case SyntaxKind.CaseClause:
                case SyntaxKind.DefaultClause:
                    return emitCaseOrDefaultClause(<CaseOrDefaultClause>node);
                case SyntaxKind.ThrowStatement:
                    return emitThrowStatement(<ThrowStatement>node);
                case SyntaxKind.TryStatement:
                    return emitTryStatement(<TryStatement>node);
                case SyntaxKind.CatchClause:
                    return emitCatchClause(<CatchClause>node);
                case SyntaxKind.ClassExpression:
                    return emitClassExpression(<ClassExpression>node);
                case SyntaxKind.EnumMember:
                    return emitEnumMember(<EnumMember>node);
                case SyntaxKind.ImportDeclaration:
                    return emitImportDeclaration(<ImportDeclaration>node);
                case SyntaxKind.ExportDeclaration:
                    return emitExportDeclaration(<ExportDeclaration>node);
                case SyntaxKind.ExportAssignment:
                    return emitExportAssignment(<ExportAssignment>node);
                */
            }
        }
    }

    export function emptyExtInfo(): ExtensionInfo {
        const pio = pxt.appTarget.compileService && !!pxt.appTarget.compileService.platformioIni;
        const r: ExtensionInfo = {
            functions: [],
            generatedFiles: {},
            extensionFiles: {},
            sha: "",
            compileData: "",
            shimsDTS: "",
            enumsDTS: "",
            onlyPublic: true
        }
        if (pio) r.platformio = { dependencies: {} };
        else r.yotta = { config: {}, dependencies: {} };
        return r;
    }


    export class Binary {
        procs: ir.Procedure[] = [];
        globals: ir.Cell[] = [];
        globalsWords: number;
        finalPass = false;
        target: CompileTarget;
        writeFile = (fn: string, cont: string) => { };
        res: CompileResult;
        options: CompileOptions;
        usedClassInfos: ClassInfo[] = [];

        strings: Map<string> = {};
        otherLiterals: string[] = [];
        codeHelpers: Map<string> = {};
        lblNo = 0;

        reset() {
            this.lblNo = 0
            this.otherLiterals = []
            this.strings = {}
        }

        addProc(proc: ir.Procedure) {
            assert(!this.finalPass)
            this.procs.push(proc)
            proc.seqNo = this.procs.length
            //proc.binary = this
        }

        emitString(s: string): string {
            if (this.strings.hasOwnProperty(s))
                return this.strings[s]
            let lbl = "_str" + this.lblNo++
            this.strings[s] = lbl;
            return lbl
        }
    }
}
<|MERGE_RESOLUTION|>--- conflicted
+++ resolved
@@ -299,11 +299,8 @@
         parts?: string;
         trackArgs?: number[];
         advanced?: boolean;
-<<<<<<< HEAD
         sticky?: boolean;
-=======
         deprecated?: boolean;
->>>>>>> 36b20b18
 
         // on interfaces
         indexerGet?: string;

namespace ts.pxt {
    export const assert = Util.assert;
    export const oops = Util.oops;
    export type StringMap<T> = Util.Map<T>;
    export import U = ts.pxt.Util;

    export const BINARY_JS = "binary.js";
    export const BINARY_HEX = "binary.hex";
    export const BINARY_ASM = "binary.asm";

    let EK = ir.EK;
    export const SK = SyntaxKind;

    export const numReservedGlobals = 1;

    export function stringKind(n: Node) {
        if (!n) return "<null>"
        return (<any>ts).SyntaxKind[n.kind]
    }

    function inspect(n: Node) {
        console.log(stringKind(n))
    }

    // next free error 9253
    function userError(code: number, msg: string, secondary = false): Error {
        let e = new Error(msg);
        (<any>e).ksEmitterUserError = true;
        (<any>e).ksErrorCode = code;
        if (secondary && inCatchErrors) {
            if (!lastSecondaryError) {
                lastSecondaryError = msg
                lastSecondaryErrorCode = code
            }
            return e
        }
        debugger;
        throw e;
    }

    function isRefType(t: Type) {
        checkType(t);
        if (t.flags & TypeFlags.ThisType)
            return true
        if (t.flags & TypeFlags.Null)
            return false
        if (t.flags & TypeFlags.Undefined)
            return false
        if (t.flags & TypeFlags.TypeParameter) {
            let b = lookupTypeParameter(t)
            if (b) return b.isRef
            U.oops("unbound type parameter: " + checker.typeToString(t))
        }
        return !(t.flags & (TypeFlags.Number | TypeFlags.Boolean | TypeFlags.Enum))
    }

    function isRefDecl(def: Declaration) {
        if ((<any>def).isThisParameter)
            return true;
        //let tp = checker.getDeclaredTypeOfSymbol(def.symbol)
        let tp = typeOf(def)
        return isRefType(tp)
    }

    export function setCellProps(l: ir.Cell) {
        l._isRef = isRefDecl(l.def)
        l._isLocal = isLocalVar(l.def) || isParameter(l.def)
        l._isGlobal = isGlobalVar(l.def)
        if (!l.isRef() && typeOf(l.def).flags & TypeFlags.Void) {
            oops("void-typed variable, " + l.toString())
        }
    }

    function isStringLiteral(node: Node) {
        switch (node.kind) {
            case SK.TemplateHead:
            case SK.TemplateMiddle:
            case SK.TemplateTail:
            case SK.StringLiteral:
            case SK.NoSubstitutionTemplateLiteral:
                return true;
            default: return false;
        }
    }

    function isEmptyStringLiteral(e: Expression | TemplateLiteralFragment) {
        return isStringLiteral(e) && (e as LiteralExpression).text == ""
    }

    function isStatic(node: Declaration) {
        return node.modifiers && node.modifiers.some(m => m.kind == SK.StaticKeyword)
    }

    function isClassFunction(node: Node) {
        if (!node) return false;
        switch (node.kind) {
            case SK.MethodDeclaration:
            case SK.Constructor:
            case SK.GetAccessor:
            case SK.SetAccessor:
                return true
            default:
                return false
        }
    }

    function getEnclosingMethod(node: Node): MethodDeclaration {
        if (!node) return null;
        if (isClassFunction(node))
            return <MethodDeclaration>node;
        return getEnclosingMethod(node.parent)
    }

    function isInAnyWayGeneric(node: FunctionLikeDeclaration) {
        return isGenericFunction(node) || hasGenericParent(node)
    }

    function hasGenericParent(node: Node): boolean {
        let par = getEnclosingFunction(node)
        if (par)
            return isGenericFunction(par) || hasGenericParent(par)
        return false
    }

    function getEnclosingFunction(node0: Node) {
        let node = node0
        while (true) {
            node = node.parent
            if (!node)
                userError(9229, lf("cannot determine parent of {0}", stringKind(node0)))
            switch (node.kind) {
                case SK.MethodDeclaration:
                case SK.Constructor:
                case SK.GetAccessor:
                case SK.SetAccessor:
                case SK.FunctionDeclaration:
                case SK.ArrowFunction:
                case SK.FunctionExpression:
                    return <FunctionLikeDeclaration>node
                case SK.SourceFile:
                    return null
            }
        }
    }

    function isGlobalVar(d: Declaration) {
        if (!d) return false
        return (d.kind == SK.VariableDeclaration && !getEnclosingFunction(d)) ||
            (d.kind == SK.PropertyDeclaration && isStatic(d))
    }

    function isLocalVar(d: Declaration) {
        return d.kind == SK.VariableDeclaration && !isGlobalVar(d);
    }

    function isParameter(d: Declaration) {
        return d.kind == SK.Parameter
    }

    function isTopLevelFunctionDecl(decl: Declaration) {
        return (decl.kind == SK.FunctionDeclaration && !getEnclosingFunction(decl)) ||
            isClassFunction(decl)
    }

    function isSideEffectfulInitializer(init: Expression) {
        if (!init) return false;
        switch (init.kind) {
            case SK.NullKeyword:
            case SK.NumericLiteral:
            case SK.StringLiteral:
            case SK.TrueKeyword:
            case SK.FalseKeyword:
                return false;
            default:
                return true;
        }
    }

    export interface CommentAttrs {
        debug?: boolean; // requires ?dbg=1
        shim?: string;
        enumval?: string;
        helper?: string;
        help?: string;
        async?: boolean;
        promise?: boolean;
        hidden?: boolean;
        callingConvention: ir.CallingConvention;
        block?: string;
        blockId?: string;
        blockGap?: string;
        blockExternalInputs?: boolean;
        blockImportId?: string;
        blockBuiltin?: boolean;
        blockNamespace?: string;
        color?: string;
        icon?: string;
        imageLiteral?: number;
        weight?: number;
        parts?: string;
        trackArgs?: number[];

        // on interfaces
        indexerGet?: string;
        indexerSet?: string;

        _name?: string;
        jsDoc?: string;
        paramHelp?: Util.Map<string>;
        // foo.defl=12 -> paramDefl: { foo: "12" }
        paramDefl: Util.Map<string>;
    }

    const numberAttributes = ["weight", "imageLiteral"]

    export interface CallInfo {
        decl: Declaration;
        qName: string;
        attrs: CommentAttrs;
        args: Expression[];
    }

    interface ClassInfo {
        reffields: PropertyDeclaration[];
        primitivefields: PropertyDeclaration[];
        allfields: PropertyDeclaration[];
        attrs: CommentAttrs;
    }

    let lf = assembler.lf;
    let checker: TypeChecker;
    let lastSecondaryError: string
    let lastSecondaryErrorCode = 0
    let inCatchErrors = 0

    export interface TypeBinding {
        tp: Type;
        isRef: boolean;
    }
    let typeBindings: TypeBinding[] = []

    export function getComments(node: Node) {
        let src = getSourceFileOfNode(node)
        let doc = getLeadingCommentRangesOfNodeFromText(node, src.text)
        if (!doc) return "";
        let cmt = doc.map(r => src.text.slice(r.pos, r.end)).join("\n")
        return cmt;
    }

    export function parseCommentString(cmt: string): CommentAttrs {
        let res: CommentAttrs = { paramDefl: {}, callingConvention: ir.CallingConvention.Plain }
        let didSomething = true
        while (didSomething) {
            didSomething = false
            cmt = cmt.replace(/\/\/%[ \t]*([\w\.]+)(=(("[^"\n]+")|'([^'\n]+)'|([^\s]*)))?/,
                (f: string, n: string, d0: string, d1: string,
                    v0: string, v1: string, v2: string) => {
                    let v = v0 ? JSON.parse(v0) : (d0 ? (v0 || v1 || v2) : "true");
                    if (U.endsWith(n, ".defl")) {
                        res.paramDefl[n.slice(0, n.length - 5)] = v
                    } else {
                        (<any>res)[n] = v;
                    }
                    didSomething = true
                    return "//% "
                })
        }

        for (let n of numberAttributes) {
            if (typeof (res as any)[n] == "string")
                (res as any)[n] = parseInt((res as any)[n])
        }

        if (res.trackArgs) {
            res.trackArgs = ((res.trackArgs as any) as string).split(/[ ,]+/).map(s => parseInt(s) || 0)
        }

        res.paramHelp = {}
        res.jsDoc = ""
        cmt = cmt.replace(/\/\*\*([^]*?)\*\//g, (full: string, doccmt: string) => {
            doccmt = doccmt.replace(/\n\s*(\*\s*)?/g, "\n")
            doccmt = doccmt.replace(/^\s*@param\s+(\w+)\s+(.*)$/mg, (full: string, name: string, desc: string) => {
                res.paramHelp[name] = desc
                return ""
            })
            res.jsDoc += doccmt
            return ""
        })

        res.jsDoc = res.jsDoc.trim()

        if (res.async)
            res.callingConvention = ir.CallingConvention.Async
        if (res.promise)
            res.callingConvention = ir.CallingConvention.Promise

        return res
    }

    export function parseCommentsOnSymbol(symbol: Symbol): CommentAttrs {
        let cmts = ""
        for (let decl of symbol.declarations) {
            cmts += getComments(decl)
        }
        return parseCommentString(cmts)
    }

    export function parseComments(node: Node): CommentAttrs {
        if (!node || (node as any).isRootFunction) return parseCommentString("")
        let res = parseCommentString(getComments(node))
        res._name = getName(node)
        return res
    }

    export function getName(node: Node & { name?: any; }) {
        if (!node.name || node.name.kind != SK.Identifier)
            return "???"
        return (node.name as Identifier).text
    }

    function isArrayType(t: Type) {
        return (t.flags & TypeFlags.Reference) && t.symbol.name == "Array"
    }

    function isInterfaceType(t: Type) {
        return t.flags & TypeFlags.Interface;
    }

    function genericRoot(t: Type) {
        if (t.flags & TypeFlags.Reference) {
            let r = t as TypeReference
            if (r.typeArguments && r.typeArguments.length)
                return r.target
        }
        return null
    }

    function isClassType(t: Type) {
        // check if we like the class?
        return !!(t.flags & TypeFlags.Class) || !!(t.flags & TypeFlags.ThisType)
    }

    function isPossiblyGenericClassType(t: Type) {
        let g = genericRoot(t)
        if (g) return isClassType(g)
        return isClassType(t)
    }

    function arrayElementType(t: Type): Type {
        if (isArrayType(t))
            return checkType((<TypeReference>t).typeArguments[0])
        return null;
    }

    function deconstructFunctionType(t: Type) {
        let sigs = checker.getSignaturesOfType(t, SignatureKind.Call)
        if (sigs && sigs.length == 1)
            return sigs[0]
        return null
    }

    function lookupTypeParameter(t: Type) {
        if (!(t.flags & TypeFlags.TypeParameter)) return null
        for (let i = typeBindings.length - 1; i >= 0; --i)
            if (typeBindings[i].tp == t) return typeBindings[i]
        return null
    }

    function checkType(t: Type) {
        let ok = TypeFlags.String | TypeFlags.Number | TypeFlags.Boolean |
            TypeFlags.Void | TypeFlags.Enum | TypeFlags.Null
        if ((t.flags & ok) == 0) {
            if (isArrayType(t)) return t;
            if (isClassType(t)) return t;
            if (isInterfaceType(t)) return t;
            if (deconstructFunctionType(t)) return t;
            if (lookupTypeParameter(t)) return t;

            let g = genericRoot(t)
            if (g) {
                checkType(g);
                (t as TypeReference).typeArguments.forEach(checkType)
                return t
            }

            userError(9201, lf("unsupported type: {0} 0x{1}", checker.typeToString(t), t.flags.toString(16)), true)
        }
        return t
    }

    function typeOf(node: Node) {
        let r: Type;
        if (isExpression(node))
            r = checker.getContextualType(<Expression>node)
        if (!r) {
            try {
                r = checker.getTypeAtLocation(node);
            }
            catch (e) {
                userError(9203, lf("Unknown type for expression"))
            }
        }
        return checkType(r)
    }

    function isGenericFunction(fun: FunctionLikeDeclaration) {
        return getTypeParameters(fun).length > 0
    }

    function getTypeParameters(fun: FunctionLikeDeclaration) {
        // TODO add check for methods of generic classes
        if (fun.typeParameters && fun.typeParameters.length)
            return fun.typeParameters
        if (isClassFunction(fun) || fun.kind == SK.MethodSignature) {
            if (fun.parent.kind == SK.ClassDeclaration || fun.parent.kind == SK.InterfaceDeclaration) {
                let tp: TypeParameterDeclaration[] = (fun.parent as ClassLikeDeclaration).typeParameters
                return tp || []
            }
        }
        return []
    }

    function funcHasReturn(fun: FunctionLikeDeclaration) {
        let sig = checker.getSignatureFromDeclaration(fun)
        let rettp = checker.getReturnTypeOfSignature(sig)
        return !(rettp.flags & TypeFlags.Void)
    }

    export function getDeclName(node: Declaration) {
        let text = node && node.name ? (<Identifier>node.name).text : null
        if (!text && node.kind == SK.Constructor)
            text = "constructor"
        if (node && node.parent && node.parent.kind == SK.ClassDeclaration)
            text = (<ClassDeclaration>node.parent).name.text + "." + text
        text = text || "inline"
        return text;
    }

    function getTypeBindings(t: Type) {
        let g = genericRoot(t)
        if (!g) return []
        return getTypeBindingsCore(g.typeParameters, (t as TypeReference).typeArguments)
    }

    function getTypeBindingsCore(typeParameters: TypeParameter[], args: Type[]): TypeBinding[] {
        U.assert(typeParameters.length == args.length)
        return typeParameters.map((tp, i) => ({ tp: tp, isRef: isRefType(args[i]) }))
    }

    function getEnclosingTypeBindings(func: Declaration) {
        let bindings: TypeBinding[] = []
        addEnclosingTypeBindings(bindings, func)
        return bindings
    }

    function addEnclosingTypeBindings(bindings: TypeBinding[], func: Declaration) {
        for (let outer = getEnclosingFunction(func); outer; outer = getEnclosingFunction(outer)) {
            for (let tp of getTypeParameters(outer)) {
                let res = checker.getTypeAtLocation(tp)
                let binding = typeBindings.filter(b => b.tp == res)[0]
                if (!binding) {
                    U.oops("cannot find binding for: " + checker.typeToString(res))
                }
                bindings.push(binding)
            }
        }
    }

    function refMask(types: TypeBinding[]) {
        if (!types || !types.length) return ""
        return "_" + types.map(t => t.isRef ? "R" : "P").join("")
    }

    export function getFunctionLabel(node: FunctionLikeDeclaration, bindings: TypeBinding[]) {
        let text = getDeclName(node)
        return "_" + text.replace(/[^\w]+/g, "_") + "_" + getNodeId(node) + refMask(bindings)
    }

    export interface FieldAccessInfo {
        idx: number;
        name: string;
        isRef: boolean;
        shimName: string;
    }

    export type VarOrParam = VariableDeclaration | ParameterDeclaration | PropertyDeclaration;

    export interface VariableAddInfo {
        captured?: boolean;
        written?: boolean;
    }

    export interface FunctionAddInfo {
        capturedVars: VarOrParam[];
        location?: ir.Cell;
        thisParameter?: ParameterDeclaration; // a bit bogus
        usages?: TypeBinding[][];
        prePassUsagesEmitted?: number;
    }

    export function compileBinary(program: Program, host: CompilerHost, opts: CompileOptions, res: CompileResult): EmitResult {
        const diagnostics = createDiagnosticCollection();
        checker = program.getTypeChecker();
        let classInfos: StringMap<ClassInfo> = {}
        let usedDecls: StringMap<boolean> = {}
        let usedWorkList: Declaration[] = []
        let variableStatus: StringMap<VariableAddInfo> = {};
        let functionInfo: StringMap<FunctionAddInfo> = {};

        if (opts.target.isNative) {
            if (!opts.hexinfo) {
                // we may have not been able to compile or download the hex file
                return {
                    diagnostics: [{
                        file: program.getSourceFiles()[0],
                        start: 0,
                        length: 0,
                        category: DiagnosticCategory.Error,
                        code: 9043,
                        messageText: lf("The hex file is not available, please connect to internet and try again.")
                    }],
                    emitSkipped: true
                };
            }

            hex.setupFor(opts.extinfo || emptyExtInfo(), opts.hexinfo);
            hex.setupInlineAssembly(opts);

            opts.breakpoints = true
        }


        let bin: Binary;
        let proc: ir.Procedure;

        function reset() {
            bin = new Binary();
            bin.res = res;
            bin.target = opts.target;
            proc = null
            if (opts.breakpoints)
                res.breakpoints = [{
                    id: 0,
                    isDebuggerStmt: false,
                    fileName: "bogus",
                    start: 0,
                    length: 0,
                    line: 0,
                    character: 0,
                    successors: null
                }]
        }

        if (opts.computeUsedSymbols) {
            res.usedSymbols = {}
            res.usedArguments = {}
        }

        let allStmts = Util.concat(program.getSourceFiles().map(f => f.statements))

        let src = program.getSourceFiles()[0]
        let rootFunction = <any>{
            kind: SK.FunctionDeclaration,
            parameters: [],
            name: {
                text: "<main>",
                pos: 0,
                end: 0
            },
            body: {
                kind: SK.Block,
                statements: allStmts
            },
            parent: src,
            pos: 0,
            end: 0,
            isRootFunction: true
        }

        markUsed(rootFunction);
        usedWorkList = [];

        reset();
        emit(rootFunction)

        if (diagnostics.getModificationCount() == 0) {
            reset();
            bin.finalPass = true
            emit(rootFunction)

            catchErrors(rootFunction, finalEmit)
        }

        return {
            diagnostics: diagnostics.getDiagnostics(),
            emitSkipped: !!opts.noEmit
        }

        function error(node: Node, code: number, msg: string, arg0?: any, arg1?: any, arg2?: any) {
            diagnostics.add(createDiagnosticForNode(node, <any>{
                code: code,
                message: msg,
                key: msg.replace(/^[a-zA-Z]+/g, "_"),
                category: DiagnosticCategory.Error,
            }, arg0, arg1, arg2));
        }

        function unhandled(n: Node, info?: string, code: number = 9202) {
            //If we info then we may as well present that instead
            if (info) {
                return userError(code, info)
            }

            if (!n) {
                //Not displayed to the user, therefore no need for lf on this
                console.log(`Error: ${getName(n)} is not a supported syntax feature`)
                userError(code, lf("Sorry, this language feature isn't supported"))
            }

            let syntax = stringKind(n)
            let maybeSupportInFuture = false
            let alternative: string = null
            switch (n.kind) {
                case ts.SyntaxKind.ForInStatement:
                    syntax = lf("for in loops")
                    break
                case ts.SyntaxKind.ForOfStatement:
                    syntax = lf("for of loops")
                    maybeSupportInFuture = true
                    break
                case ts.SyntaxKind.PropertyAccessExpression:
                    syntax = lf("property access")
                    break
                case ts.SyntaxKind.DeleteExpression:
                    syntax = lf("delete")
                    break
                case ts.SyntaxKind.GetAccessor:
                    syntax = lf("get accessor method")
                    maybeSupportInFuture = true
                    break
                case ts.SyntaxKind.SetAccessor:
                    syntax = lf("set accessor method")
                    maybeSupportInFuture = true
                    break
                case ts.SyntaxKind.TaggedTemplateExpression:
                    syntax = lf("tagged templates")
                    break
                case ts.SyntaxKind.ObjectLiteralExpression:
                    syntax = lf("object literals")
                    alternative = lf("define a class instead")
                    break
                case ts.SyntaxKind.TypeOfExpression:
                    syntax = lf("typeof")
                    break
                case ts.SyntaxKind.SpreadElementExpression:
                    syntax = lf("spread")
                    break
                case ts.SyntaxKind.TryStatement:
                case ts.SyntaxKind.CatchClause:
                case ts.SyntaxKind.FinallyKeyword:
                case ts.SyntaxKind.ThrowStatement:
                    syntax = lf("throwing and catching exceptions")
                    break
                case ts.SyntaxKind.ClassExpression:
                    syntax = lf("class expressions")
                    alternative = lf("declare a class as class C {} not let C = class {}")
                    break
                default:
                    break
            }

            let msg = ""
            if (maybeSupportInFuture) {
                msg = lf("{0} not currently supported", syntax)
            }
            else {
                msg = lf("{0} not supported", syntax)
            }

            if (alternative) {
                msg += " - " + alternative
            }

            return userError(code, msg)
        }

        function nodeKey(f: Node) {
            return getNodeId(f) + ""
        }

        function getFunctionInfo(f: FunctionLikeDeclaration) {
            let key = nodeKey(f)
            let info = functionInfo[key]
            if (!info)
                functionInfo[key] = info = {
                    capturedVars: []
                }
            return info
        }

        function getVarInfo(v: Declaration) {
            let key = getNodeId(v) + ""
            let info = variableStatus[key]
            if (!info)
                variableStatus[key] = info = {}
            return info;
        }

        function recordUse(v: VarOrParam, written = false) {
            let info = getVarInfo(v)
            if (written)
                info.written = true;
            let varParent = getEnclosingFunction(v)
            if (varParent == null || varParent == proc.action) {
                // not captured
            } else {
                let curr = proc.action
                while (curr && curr != varParent) {
                    let info2 = getFunctionInfo(curr)
                    if (info2.capturedVars.indexOf(v) < 0)
                        info2.capturedVars.push(v);
                    curr = getEnclosingFunction(curr)
                }
                info.captured = true;
            }
        }

        function scope(f: () => void) {
            let prevProc = proc;
            let prevBindings = typeBindings.slice()
            try {
                f();
            } finally {
                proc = prevProc;
                typeBindings = prevBindings
            }
        }

        function finalEmit() {
            if (diagnostics.getModificationCount() || opts.noEmit || !host)
                return;

            bin.writeFile = (fn: string, data: string) =>
                host.writeFile(fn, data, false, null);

            if (opts.target.isNative) {
                thumbEmit(bin, opts, res)
            } else {
                jsEmit(bin)
            }
        }

        function typeCheckVar(decl: Declaration) {
            if (!decl) {
                userError(9203, lf("variable has unknown type"))
            }
            if (typeOf(decl).flags & TypeFlags.Void) {
                userError(9203, lf("void-typed variables not supported"))
            }
        }

        function lookupCell(decl: Declaration): ir.Cell {
            if (isGlobalVar(decl)) {
                markUsed(decl)
                typeCheckVar(decl)
                let ex = bin.globals.filter(l => l.def == decl)[0]
                if (!ex) {
                    ex = new ir.Cell(bin.globals.length + numReservedGlobals, decl, getVarInfo(decl))
                    bin.globals.push(ex)
                }
                return ex
            } else {
                let res = proc.localIndex(decl)
                if (!res) {
                    if (bin.finalPass)
                        userError(9204, lf("cannot locate identifer"))
                    else
                        res = proc.mkLocal(decl, getVarInfo(decl))
                }
                return res
            }
        }

        function getClassInfo(t: Type) {
            let decl = <ClassDeclaration>t.symbol.valueDeclaration
            let bindings = getTypeBindings(t)
            let id = getNodeId(decl) + refMask(bindings)
            let info = classInfos[id]
            if (!info) {
                info = {
                    reffields: [],
                    primitivefields: [],
                    allfields: null,
                    attrs: parseComments(decl)
                }
                classInfos[id] = info;
                scope(() => {
                    U.pushRange(typeBindings, bindings)
                    for (let mem of decl.members) {
                        if (mem.kind == SK.PropertyDeclaration) {
                            let pdecl = <PropertyDeclaration>mem
                            if (isRefType(typeOf(pdecl)))
                                info.reffields.push(pdecl)
                            else info.primitivefields.push(pdecl)
                        }
                    }
                })
                info.allfields = info.reffields.concat(info.primitivefields)
            }
            return info;
        }

        function emitImageLiteral(s: string): LiteralExpression {
            if (!s) s = "0 0 0 0 0\n0 0 0 0 0\n0 0 0 0 0\n0 0 0 0 0\n0 0 0 0 0\n";

            let x = 0;
            let w = 0;
            let h = 0;
            let lit = "";
            s += "\n"
            for (let i = 0; i < s.length; ++i) {
                switch (s[i]) {
                    case ".":
                    case "_":
                    case "0": lit += "0,"; x++; break;
                    case "#":
                    case "*":
                    case "1": lit += "1,"; x++; break;
                    case "\t":
                    case "\r":
                    case " ": break;
                    case "\n":
                        if (x) {
                            if (w == 0)
                                w = x;
                            else if (x != w)
                                userError(9205, lf("lines in image literal have to have the same width (got {0} and then {1} pixels)", w, x))
                            x = 0;
                            h++;
                        }
                        break;
                    default:
                        userError(9206, lf("Only 0 . _ (off) and 1 # * (on) are allowed in image literals"))
                }
            }

            let lbl = "_img" + bin.lblNo++
            if (lit.length % 4 != 0)
                lit += "42" // pad

            bin.otherLiterals.push(`
.balign 4
${lbl}: .short 0xffff
        .short ${w}, ${h}
        .byte ${lit}
`)
            let jsLit = "new pxsim.Image(" + w + ", [" + lit + "])"

            return <any>{
                kind: SK.NumericLiteral,
                imageLiteral: lbl,
                jsLit
            }
        }

        function emitLocalLoad(decl: VarOrParam) {
            let l = lookupCell(decl)
            recordUse(decl)
            let r = l.load()
            //console.log("LOADLOC", l.toString(), r.toString())
            return r
        }

        function emitFunLiteral(f: FunctionDeclaration) {
            let attrs = parseComments(f);
            if (attrs.shim)
                userError(9207, lf("built-in functions cannot be yet used as values; did you forget ()?"))
            if (isGenericFunction(f))
                userError(9232, lf("generic functions cannot be yet used as values; did you forget ()?"))
            let info = getFunctionInfo(f)
            if (info.location) {
                return info.location.load()
            } else {
                assert(!bin.finalPass || info.capturedVars.length == 0)
                return emitFunLitCore(f)
            }
        }

        function emitIdentifier(node: Identifier): ir.Expr {
            let decl = getDecl(node)
            if (decl && (decl.kind == SK.VariableDeclaration || decl.kind == SK.Parameter)) {
                return emitLocalLoad(<VarOrParam>decl)
            } else if (decl && decl.kind == SK.FunctionDeclaration) {
                return emitFunLiteral(decl as FunctionDeclaration)
            } else {
                if (node.text == "undefined")
                    throw unhandled(node, lf("undefined not supported"), 9200)
                else
                    throw unhandled(node, lf("Unknown or undeclared identifier"), 9235)
            }
        }

        function emitParameter(node: ParameterDeclaration) { }
        function emitAccessor(node: AccessorDeclaration) {
            emitFunctionDeclaration(node)
        }
        function emitThis(node: Node) {
            let meth = getEnclosingMethod(node)
            if (!meth)
                userError(9208, lf("'this' used outside of a method"))
            let inf = getFunctionInfo(meth)
            if (!inf.thisParameter) {
                //console.log("get this param,", meth.kind, nodeKey(meth))
                //console.log("GET", meth)
                oops("no this")
            }
            return emitLocalLoad(inf.thisParameter)
        }
        function emitSuper(node: Node) { }
        function emitLiteral(node: LiteralExpression) {
            if (node.kind == SK.NumericLiteral) {
                if ((<any>node).imageLiteral) {
                    return ir.ptrlit((<any>node).imageLiteral, (<any>node).jsLit)
                } else {
                    return ir.numlit(parseInt(node.text))
                }
            } else if (isStringLiteral(node)) {
                if (node.text == "") {
                    return ir.rtcall("String_::mkEmpty", [])
                } else {
                    let lbl = bin.emitString(node.text)
                    let ptr = ir.ptrlit(lbl + "meta", JSON.stringify(node.text))
                    return ir.rtcall("pxt::ptrOfLiteral", [ptr])
                }
            } else {
                throw oops();
            }
        }

        function emitTemplateExpression(node: TemplateExpression) {
            let concat = (a: ir.Expr, b: Expression | TemplateLiteralFragment) =>
                isEmptyStringLiteral(b) ? a :
                    ir.rtcallMask("String_::concat", 3, ir.CallingConvention.Plain, [
                        a,
                        emitAsString(b)
                    ])
            // TODO could optimize for the case where node.head is empty
            let expr = emitAsString(node.head)
            for (let span of node.templateSpans) {
                expr = concat(expr, span.expression)
                expr = concat(expr, span.literal)
            }
            return expr
        }

        function emitTemplateSpan(node: TemplateSpan) { }
        function emitJsxElement(node: JsxElement) { }
        function emitJsxSelfClosingElement(node: JsxSelfClosingElement) { }
        function emitJsxText(node: JsxText) { }
        function emitJsxExpression(node: JsxExpression) { }
        function emitQualifiedName(node: QualifiedName) { }
        function emitObjectBindingPattern(node: BindingPattern) { }
        function emitArrayBindingPattern(node: BindingPattern) { }
        function emitBindingElement(node: BindingElement) { }
        function emitArrayLiteral(node: ArrayLiteralExpression) {
            let eltT = arrayElementType(typeOf(node))
            let isRef = isRefType(eltT)
            let flag = 0
            if (eltT.flags & TypeFlags.String)
                flag = 3;
            else if (isRef)
                flag = 1;
            let coll = ir.shared(ir.rtcall("Array_::mk", [ir.numlit(flag)]))
            for (let elt of node.elements) {
                let e = ir.shared(emitExpr(elt))
                proc.emitExpr(ir.rtcall("Array_::push", [coll, e]))
                if (isRef) {
                    proc.emitExpr(ir.op(EK.Decr, [e]))
                }
            }
            return coll
        }
        function emitObjectLiteral(node: ObjectLiteralExpression) { }
        function emitPropertyAssignment(node: PropertyDeclaration) {
            if (isStatic(node)) {
                emitVariableDeclaration(node)
                return
            }
            if (node.initializer)
                userError(9209, lf("class field initializers not supported"))
            // do nothing
        }
        function emitShorthandPropertyAssignment(node: ShorthandPropertyAssignment) { }
        function emitComputedPropertyName(node: ComputedPropertyName) { }
        function emitPropertyAccess(node: PropertyAccessExpression): ir.Expr {
            let decl = getDecl(node);
            let attrs = parseComments(decl);
            let callInfo: CallInfo = {
                decl,
                qName: getFullName(checker, decl.symbol),
                attrs,
                args: []
            };
            (node as any).callInfo = callInfo;
            if (decl.kind == SK.EnumMember) {
                let ev = attrs.enumval
                if (!ev) {
                    let val = checker.getConstantValue(decl as EnumMember)
                    if (val == null) {
                        if ((decl as EnumMember).initializer)
                            return emitExpr((decl as EnumMember).initializer)
                        userError(9210, lf("Cannot compute enum value"))
                    }
                    ev = val + ""
                }
                if (/^\d+$/.test(ev))
                    return ir.numlit(parseInt(ev));
                return ir.rtcall(ev, [])
            } else if (decl.kind == SK.PropertySignature) {
                if (attrs.shim) {
                    callInfo.args.push(node.expression)
                    return emitShim(decl, node, [node.expression])
                } else {
                    throw unhandled(node, lf("no {shim:...}"), 9236);
                }
            } else if (decl.kind == SK.PropertyDeclaration) {
                if (isStatic(decl)) {
                    return emitLocalLoad(decl as PropertyDeclaration)
                }
                let idx = fieldIndex(node)
                callInfo.args.push(node.expression)
                return ir.op(EK.FieldAccess, [emitExpr(node.expression)], idx)
            } else if (isClassFunction(decl) || decl.kind == SK.MethodSignature) {
                throw userError(9211, lf("cannot use method as lambda; did you forget '()' ?"))
            } else if (decl.kind == SK.FunctionDeclaration) {
                return emitFunLiteral(decl as FunctionDeclaration)
            } else {
                throw unhandled(node, lf("Unknown property access for {0}", stringKind(decl)), 9237);
            }
        }

        function emitIndexedAccess(node: ElementAccessExpression, assign: ir.Expr = null): ir.Expr {
            let t = typeOf(node.expression)

            let indexer: string = null
            if (!assign && t.flags & TypeFlags.String)
                indexer = "String_::charAt"
            else if (isArrayType(t))
                indexer = assign ? "Array_::setAt" : "Array_::getAt"
            else if (isInterfaceType(t)) {
                let attrs = parseCommentsOnSymbol(t.symbol)
                indexer = assign ? attrs.indexerSet : attrs.indexerGet
            }

            if (indexer) {
                if (typeOf(node.argumentExpression).flags & TypeFlags.Number) {
                    let arr = emitExpr(node.expression)
                    let idx = emitExpr(node.argumentExpression)
                    let args = [node.expression, node.argumentExpression]
                    return rtcallMask(indexer, args, ir.CallingConvention.Plain, assign ? [assign] : [])
                } else {
                    throw unhandled(node, lf("non-numeric indexer on {0}", indexer), 9238)
                }
            } else {
                throw unhandled(node, lf("unsupported indexer"), 9239)
            }
        }

        function isOnDemandDecl(decl: Declaration) {
            let res = (isGlobalVar(decl) && !isSideEffectfulInitializer((<VariableDeclaration>decl).initializer)) ||
                isTopLevelFunctionDecl(decl)
            if (opts.testMode && res) {
                if (!U.startsWith(getSourceFileOfNode(decl).fileName, "pxt_modules"))
                    return false
            }
            return res
        }

        function isUsed(decl: Declaration) {
            return !isOnDemandDecl(decl) || usedDecls.hasOwnProperty(nodeKey(decl))
        }

        function markFunctionUsed(decl: FunctionLikeDeclaration, bindings: TypeBinding[]) {
            if (!bindings || !bindings.length) markUsed(decl)
            else {
                let info = getFunctionInfo(decl)
                if (!info.usages) {
                    usedDecls[nodeKey(decl)] = true
                    info.usages = []
                    info.prePassUsagesEmitted = 0

                    if (opts.computeUsedSymbols && decl && decl.symbol)
                        res.usedSymbols[getFullName(checker, decl.symbol)] = null
                }
                let mask = refMask(bindings)
                if (!info.usages.some(u => refMask(u) == mask)) {
                    info.usages.push(bindings)
                    usedWorkList.push(decl)
                }
            }
        }

        function markUsed(decl: Declaration) {
            if (opts.computeUsedSymbols && decl && decl.symbol)
                res.usedSymbols[getFullName(checker, decl.symbol)] = null

            if (decl && !isUsed(decl)) {
                usedDecls[nodeKey(decl)] = true
                usedWorkList.push(decl)
            }
        }

        function getDecl(node: Node): Declaration {
            if (!node) return null
            let sym = checker.getSymbolAtLocation(node)
            let decl: Declaration = sym ? sym.valueDeclaration : null
            markUsed(decl)
            return decl
        }
        function isRefCountedExpr(e: Expression) {
            // we generate a fake NULL expression for default arguments
            // we also generate a fake numeric literal for image literals
            if (e.kind == SK.NullKeyword || e.kind == SK.NumericLiteral)
                return false
            // no point doing the incr/decr for these - they are statically allocated anyways
            if (isStringLiteral(e))
                return false
            return isRefType(typeOf(e))
        }
        function getMask(args: Expression[]) {
            assert(args.length <= 8)
            let m = 0
            args.forEach((a, i) => {
                if (isRefCountedExpr(a))
                    m |= (1 << i)
            })
            return m
        }

        function emitShim(decl: Declaration, node: Node, args: Expression[]): ir.Expr {
            let attrs = parseComments(decl)
            let hasRet = !(typeOf(node).flags & TypeFlags.Void)
            let nm = attrs.shim

            if (nm == "TD_NOOP") {
                assert(!hasRet)
                return ir.numlit(0)
            }

            if (nm == "TD_ID") {
                assert(args.length == 1)
                return emitExpr(args[0])
            }

            if (opts.target.isNative) {
                hex.validateShim(getDeclName(decl), attrs, hasRet, args.length);
            }

            return rtcallMask(attrs.shim, args, attrs.callingConvention)
        }

        function isNumericLiteral(node: Expression) {
            switch (node.kind) {
                case SK.NullKeyword:
                case SK.TrueKeyword:
                case SK.FalseKeyword:
                case SK.NumericLiteral:
                    return true;
                default:
                    return false;
            }
        }

        function addDefaultParameters(sig: Signature, args: Expression[], attrs: CommentAttrs) {
            if (!sig) return;
            let parms = sig.getParameters();
            if (parms.length > args.length) {
                parms.slice(args.length).forEach(p => {
                    if (p.valueDeclaration &&
                        p.valueDeclaration.kind == SK.Parameter) {
                        let prm = <ParameterDeclaration>p.valueDeclaration
                        if (!prm.initializer) {
                            let defl = attrs.paramDefl[getName(prm)]
                            args.push(<any>{
                                kind: SK.NullKeyword,
                                valueOverride: defl ? parseInt(defl) : undefined
                            })
                        } else {
                            if (!isNumericLiteral(prm.initializer)) {
                                userError(9212, lf("only numbers, null, true and false supported as default arguments"))
                            }
                            args.push(prm.initializer)
                        }
                    } else {
                        userError(9213, lf("unsupported default argument (shouldn't happen)"))
                    }
                })
            }

            if (attrs.imageLiteral) {
                if (!isStringLiteral(args[0])) {
                    userError(9214, lf("Only image literals (string literals) supported here; {0}", stringKind(args[0])))
                }

                args[0] = emitImageLiteral((args[0] as StringLiteral).text)
            }
        }

        function emitCallExpression(node: CallExpression): ir.Expr {
            let decl = getDecl(node.expression) as FunctionLikeDeclaration
            if (!decl)
                unhandled(node, lf("no declaration"), 9240)

            let attrs = parseComments(decl)
            let hasRet = !(typeOf(node).flags & TypeFlags.Void)
            let args = node.arguments.slice(0)
            let callInfo: CallInfo = {
                decl,
                qName: getFullName(checker, decl.symbol),
                attrs,
                args: args.slice(0)
            };
            (node as any).callInfo = callInfo

            let sig = checker.getResolvedSignature(node)
            let trg: Signature = (sig as any).target
            let typeParams = sig.typeParameters || (trg ? trg.typeParameters : null) || []
            let bindings = getTypeBindingsCore(typeParams, typeParams.map(x => (sig as any).mapper(x)))
            let isSelfGeneric = bindings.length > 0
            addEnclosingTypeBindings(bindings, decl)

            if (res.usedArguments && attrs.trackArgs) {
                let tracked = attrs.trackArgs.map(n => args[n]).map(e => {
                    let d = getDecl(e)
                    if (d && d.kind == SK.EnumMember)
                        return getFullName(checker, d.symbol)
                    else return "*"
                }).join(",")
                let fn = getFullName(checker, decl.symbol)
                let lst = res.usedArguments[fn]
                if (!lst) {
                    lst = res.usedArguments[fn] = []
                }
                if (lst.indexOf(tracked) < 0)
                    lst.push(tracked)
            }

            function emitPlain() {
                return mkProcCall(decl, args.map(emitExpr), bindings)
            }

            addDefaultParameters(sig, args, attrs);

            if (decl.kind == SK.FunctionDeclaration) {
                let info = getFunctionInfo(<FunctionDeclaration>decl)

                if (!info.location) {
                    if (attrs.shim) {
                        return emitShim(decl, node, args);
                    }

                    markFunctionUsed(decl, bindings)
                    return emitPlain();
                }
            }

            if (decl.kind == SK.MethodSignature ||
                decl.kind == SK.MethodDeclaration) {
                if (isStatic(decl)) {
                    // no additional arguments
                } else if (node.expression.kind == SK.PropertyAccessExpression) {
                    let recv = (<PropertyAccessExpression>node.expression).expression
                    args.unshift(recv)
                    callInfo.args.unshift(recv)
                    bindings = getTypeBindings(typeOf(recv)).concat(bindings)
                } else
                    unhandled(node, lf("strange method call"), 9241)
                if (attrs.shim) {
                    return emitShim(decl, node, args);
                } else if (attrs.helper) {
                    let syms = checker.getSymbolsInScope(node, SymbolFlags.Module)
                    let helpersModule = <ModuleDeclaration>syms.filter(s => s.name == "helpers")[0].valueDeclaration;
                    let helperStmt = (<ModuleBlock>helpersModule.body).statements.filter(s => s.symbol.name == attrs.helper)[0]
                    if (!helperStmt)
                        userError(9215, lf("helpers.{0} not found", attrs.helper))
                    if (helperStmt.kind != SK.FunctionDeclaration)
                        userError(9216, lf("helpers.{0} isn't a function", attrs.helper))
                    decl = <FunctionDeclaration>helperStmt;
                    let sig = checker.getSignatureFromDeclaration(decl)
                    let tp = sig.getTypeParameters() || []
                    if (tp.length != bindings.length)
                        U.oops("helpers type parameter mismatch") // can it happen?
                    bindings.forEach((b, i) => {
                        b.tp = tp[i]
                    })
                    markFunctionUsed(decl, bindings)
                    return emitPlain();
                } else {
                    markFunctionUsed(decl, bindings)
                    return emitPlain();
                }
            }

            if (isSelfGeneric)
                U.oops("invalid generic call")

            if (decl.kind == SK.VariableDeclaration ||
                decl.kind == SK.FunctionDeclaration || // this is lambda
                decl.kind == SK.Parameter) {
                if (args.length > 3)
                    userError(9217, lf("lambda functions with more than 3 arguments not supported"))

                let suff = args.length + ""

                args.unshift(node.expression)
                callInfo.args.unshift(node.expression)

                // force mask=1 - i.e., do not decr() the arguments, only the action itself, 
                // because what we're calling is ultimately a procedure which will decr arguments itself
                return ir.rtcallMask("pxt::runAction" + suff, 1, ir.CallingConvention.Async, args.map(emitExpr))
            }

            if (decl.kind == SK.ModuleDeclaration) {
                if (getName(decl) == "String")
                    userError(9219, lf("to convert X to string use: X + \"\""))
                else
                    userError(9220, lf("namespaces cannot be called directly"))
            }

            throw unhandled(node, stringKind(decl), 9242)
        }

        function mkProcCall(decl: ts.Declaration, args: ir.Expr[], bindings: TypeBinding[]) {
            return ir.op(EK.ProcCall, args, {
                action: decl,
                bindings: bindings
            })
        }

        function emitNewExpression(node: NewExpression) {
            let t = typeOf(node)
            if (isArrayType(t)) {
                throw oops();
            } else if (isPossiblyGenericClassType(t)) {
                let classDecl = <ClassDeclaration>getDecl(node.expression)
                if (classDecl.kind != SK.ClassDeclaration) {
                    userError(9221, lf("new expression only supported on class types"))
                }
                let ctor = classDecl.members.filter(n => n.kind == SK.Constructor)[0]
                let info = getClassInfo(t)

                let obj = ir.shared(ir.rtcall("pxt::mkRecord", [ir.numlit(info.reffields.length), ir.numlit(info.allfields.length)]))

                if (ctor) {
                    markUsed(ctor)
                    let args = node.arguments.slice(0)
                    let ctorAttrs = parseComments(ctor)
                    addDefaultParameters(checker.getResolvedSignature(node), args, ctorAttrs)
                    let compiled = args.map(emitExpr)
                    if (ctorAttrs.shim)
                        // we drop 'obj' variable
                        return ir.rtcall(ctorAttrs.shim, compiled)
                    compiled.unshift(ir.op(EK.Incr, [obj]))
                    proc.emitExpr(mkProcCall(ctor, compiled, []))
                    return obj
                } else {
                    if (node.arguments && node.arguments.length)
                        userError(9222, lf("constructor with arguments not found"));
                    return obj;
                }
            } else {
                throw unhandled(node, lf("unknown type for new"), 9243)
            }
        }
        function emitTaggedTemplateExpression(node: TaggedTemplateExpression) { }
        function emitTypeAssertion(node: TypeAssertion) {
            return emitExpr(node.expression)
        }
        function emitAsExpression(node: AsExpression) {
            return emitExpr(node.expression)
        }
        function emitParenExpression(node: ParenthesizedExpression) {
            return emitExpr(node.expression)
        }

        function getParameters(node: FunctionLikeDeclaration) {
            let res = node.parameters.slice(0)
<<<<<<< HEAD
            if (isClassFunction(node)) {
=======
            if (!isStatic(node) && node.kind == SK.MethodDeclaration || node.kind == SK.Constructor) {
>>>>>>> 343184b8
                let info = getFunctionInfo(node)
                if (!info.thisParameter) {
                    info.thisParameter = <any>{
                        kind: SK.Parameter,
                        name: { text: "this" },
                        isThisParameter: true,
                        parent: node
                    }
                }
                res.unshift(info.thisParameter)
            }
            return res
        }

        function emitFunLitCore(node: FunctionLikeDeclaration, raw = false) {
            let lbl = getFunctionLabel(node, getEnclosingTypeBindings(node))
            let r = ir.ptrlit(lbl + "_Lit", lbl)
            if (!raw) {
                r = ir.rtcall("pxt::ptrOfLiteral", [r])
            }
            return r
        }

        function emitFuncCore(node: FunctionLikeDeclaration, bindings: TypeBinding[]) {
            let info = getFunctionInfo(node)
            let lit: ir.Expr = null

            let isExpression = node.kind == SK.ArrowFunction || node.kind == SK.FunctionExpression

            let isRef = (d: Declaration) => {
                if (isRefDecl(d)) return true
                let info = getVarInfo(d)
                return (info.captured && info.written)
            }

            let refs = info.capturedVars.filter(v => isRef(v))
            let prim = info.capturedVars.filter(v => !isRef(v))
            let caps = refs.concat(prim)
            let locals = caps.map((v, i) => {
                let l = new ir.Cell(i, v, getVarInfo(v))
                l.iscap = true
                return l;
            })

            // forbid: let x = function<T>(a:T) { }
            if (isExpression && isGenericFunction(node))
                userError(9233, lf("function expressions cannot be generic"))

            if (caps.length > 0 && isGenericFunction(node))
                userError(9234, lf("nested functions cannot be generic yet"))

            // if no captured variables, then we can get away with a plain pointer to code
            if (caps.length > 0) {
                assert(getEnclosingFunction(node) != null)
                lit = ir.shared(ir.rtcall("pxt::mkAction", [ir.numlit(refs.length), ir.numlit(caps.length), emitFunLitCore(node, true)]))
                caps.forEach((l, i) => {
                    let loc = proc.localIndex(l)
                    if (!loc)
                        userError(9223, lf("cannot find captured value: {0}", checker.symbolToString(l.symbol)))
                    let v = loc.loadCore()
                    if (loc.isRef() || loc.isByRefLocal())
                        v = ir.op(EK.Incr, [v])
                    proc.emitExpr(ir.rtcall("pxtrt::stclo", [lit, ir.numlit(i), v]))
                })
                if (node.kind == SK.FunctionDeclaration) {
                    info.location = proc.mkLocal(node, getVarInfo(node))
                    proc.emitExpr(info.location.storeDirect(lit))
                    lit = null
                }
            } else {
                if (isExpression) {
                    lit = emitFunLitCore(node)
                }
            }

            assert(!!lit == isExpression)

            let isRoot = proc == null
            proc = new ir.Procedure();
            proc.isRoot = isRoot
            proc.action = node;
            proc.info = info;
            proc.captured = locals;
            proc.bindings = bindings;
            bin.addProc(proc);

            U.pushRange(typeBindings, bindings)

            proc.args = getParameters(node).map((p, i) => {
                let l = new ir.Cell(i, p, getVarInfo(p))
                l.isarg = true
                return l
            })

            proc.args.forEach(l => {
                //console.log(l.toString(), l.info)
                if (l.isByRefLocal()) {
                    // TODO add C++ support function to do this
                    let tmp = ir.shared(ir.rtcall("pxtrt::mkloc" + l.refSuffix(), []))
                    proc.emitExpr(ir.rtcall("pxtrt::stloc" + l.refSuffix(), [tmp, l.loadCore()]))
                    proc.emitExpr(l.storeDirect(tmp))
                }
            })

            if (node.body.kind == SK.Block) {
                emit(node.body);
            } else {
                let v = emitExpr(node.body)
                proc.emitJmp(getLabels(node).ret, v, ir.JmpMode.Always)
            }

            proc.emitLblDirect(getLabels(node).ret)

            proc.stackEmpty();

            if (funcHasReturn(proc.action)) {
                let v = ir.shared(ir.op(EK.JmpValue, []))
                proc.emitExpr(v) // make sure we save it
                proc.emitClrs();
                let lbl = proc.mkLabel("final")
                proc.emitJmp(lbl, v, ir.JmpMode.Always)
                proc.emitLbl(lbl)
            } else {
                proc.emitClrs();
            }

            assert(!bin.finalPass || usedWorkList.length == 0)
            while (usedWorkList.length > 0) {
                let f = usedWorkList.pop()
                emit(f)
            }

            return lit
        }

        function emitFunctionDeclaration(node: FunctionLikeDeclaration) {
            if (!isUsed(node))
                return;

            let attrs = parseComments(node)
            if (attrs.shim != null) {
                if (opts.target.isNative) {
                    hex.validateShim(getDeclName(node),
                        attrs,
                        funcHasReturn(node),
                        getParameters(node).length);
                }
                return
            }

            if (node.flags & NodeFlags.Ambient)
                return;

            if (!node.body)
                return;

            let info = getFunctionInfo(node)
            let lit: ir.Expr = null

            if (isGenericFunction(node)) {
                if (!info.usages) {
                    if (bin.finalPass && !usedDecls[nodeKey(node)]) {
                        // test mode - make fake binding
                        let sig = checker.getSignatureFromDeclaration(node)
                        let bindings = sig.getTypeParameters().map(t => ({ tp: t, isRef: true }))
                        addEnclosingTypeBindings(bindings, node)
                        U.assert(bindings.length > 0)
                        info.usages = [bindings]
                    } else {
                        U.assert(!bin.finalPass)
                        return null
                    }
                }
                U.assert(info.usages.length > 0, "no generic usages recorded")
                let todo = info.usages
                if (!bin.finalPass) {
                    todo = info.usages.slice(info.prePassUsagesEmitted)
                    info.prePassUsagesEmitted = info.usages.length
                }
                for (let bindings of todo) {
                    scope(() => {
                        let nolit = emitFuncCore(node, bindings)
                        U.assert(nolit == null)
                    })
                }
            } else {
                scope(() => {
                    lit = emitFuncCore(node, getEnclosingTypeBindings(node))
                })
            }

            return lit
        }

        function emitDeleteExpression(node: DeleteExpression) { }
        function emitTypeOfExpression(node: TypeOfExpression) { }
        function emitVoidExpression(node: VoidExpression) { }
        function emitAwaitExpression(node: AwaitExpression) { }
        function emitPrefixUnaryExpression(node: PrefixUnaryExpression): ir.Expr {
            let tp = typeOf(node.operand)
            if (tp.flags & TypeFlags.Boolean) {
                if (node.operator == SK.ExclamationToken) {
                    return rtcallMask("Boolean_::bang", [node.operand])
                }
            }

            if (tp.flags & TypeFlags.Number) {
                switch (node.operator) {
                    case SK.PlusPlusToken:
                        return emitIncrement(node.operand, "thumb::adds", false)
                    case SK.MinusMinusToken:
                        return emitIncrement(node.operand, "thumb::subs", false)
                    case SK.MinusToken:
                        return ir.rtcall("thumb::subs", [ir.numlit(0), emitExpr(node.operand)])
                    case SK.PlusToken:
                        return emitExpr(node.operand) // no-op
                    default:
                        break
                }
            }

            throw unhandled(node, lf("unsupported prefix unary operation"), 9245)
        }

        function prepForAssignment(trg: Expression) {
            let left = emitExpr(trg)
            let storeCache: ir.Expr = null
            if (left.exprKind == EK.FieldAccess) {
                left.args[0] = ir.shared(left.args[0])
                storeCache = emitExpr(trg) // clone
                storeCache.args[0] = ir.op(EK.Incr, [left.args[0]])
                proc.emitExpr(left.args[0])
            }
            left = ir.shared(left)
            return { left, storeCache }
        }

        function emitIncrement(trg: Expression, meth: string, isPost: boolean, one: Expression = null) {
            let tmp = prepForAssignment(trg)
            let oneExpr = one ? emitExpr(one) : ir.numlit(1)
            let result = ir.shared(ir.rtcall(meth, [tmp.left, oneExpr]))
            emitStore(trg, result, tmp.storeCache)
            return isPost ? tmp.left : result
        }

        function emitPostfixUnaryExpression(node: PostfixUnaryExpression): ir.Expr {
            let tp = typeOf(node.operand)

            if (tp.flags & TypeFlags.Number) {
                switch (node.operator) {
                    case SK.PlusPlusToken:
                        return emitIncrement(node.operand, "thumb::adds", true)
                    case SK.MinusMinusToken:
                        return emitIncrement(node.operand, "thumb::subs", true)
                    default:
                        break
                }
            }
            throw unhandled(node, lf("unsupported postfix unary operation"), 9246)
        }

        function fieldIndex(pacc: PropertyAccessExpression): FieldAccessInfo {
            let tp = typeOf(pacc.expression)
            if (isPossiblyGenericClassType(tp)) {
                let info = getClassInfo(tp)
                let fld = info.allfields.filter(f => (<Identifier>f.name).text == pacc.name.text)[0]
                if (!fld)
                    userError(9224, lf("field {0} not found", pacc.name.text))
                let attrs = parseComments(fld)
                return {
                    idx: info.allfields.indexOf(fld),
                    name: pacc.name.text,
                    isRef: isRefType(typeOf(pacc)),
                    shimName: attrs.shim
                }
            } else {
                throw unhandled(pacc, lf("bad field access"), 9247)
            }
        }

        function emitStore(trg: Expression, src: ir.Expr, cachedTrg: ir.Expr = null) {
            let decl = getDecl(trg)
            let isGlobal = isGlobalVar(decl)
            if (trg.kind == SK.Identifier || isGlobal) {
                if (decl && (isGlobal || decl.kind == SK.VariableDeclaration || decl.kind == SK.Parameter)) {
                    let l = lookupCell(decl)
                    recordUse(<VarOrParam>decl, true)
                    proc.emitExpr(l.storeByRef(src))
                } else {
                    unhandled(trg, lf("bad target identifier"), 9248)
                }
            } else if (trg.kind == SK.PropertyAccessExpression) {
                proc.emitExpr(ir.op(EK.Store, [cachedTrg || emitExpr(trg), src]))
            } else if (trg.kind == SK.ElementAccessExpression) {
                proc.emitExpr(emitIndexedAccess(trg as ElementAccessExpression, src))
            } else {
                unhandled(trg, lf("bad assignment target"), 9249)
            }
        }

        function handleAssignment(node: BinaryExpression) {
            let src = ir.shared(emitExpr(node.right))
            emitStore(node.left, src)
            if (isRefType(typeOf(node.right)))
                src = ir.op(EK.Incr, [src])
            return src
        }

        function rtcallMask(name: string, args: Expression[], callingConv = ir.CallingConvention.Plain, append: ir.Expr[] = null) {
            let args2 = args.map(emitExpr)
            if (append) args2 = args2.concat(append)
            return ir.rtcallMask(name, getMask(args), callingConv, args2)
        }

        function emitInJmpValue(expr: ir.Expr) {
            let lbl = proc.mkLabel("ldjmp")
            proc.emitJmp(lbl, expr, ir.JmpMode.Always)
            proc.emitLbl(lbl)
        }

        function emitLazyBinaryExpression(node: BinaryExpression) {
            let lbl = proc.mkLabel("lazy")
            // TODO what if the value is of ref type?
            if (node.operatorToken.kind == SK.BarBarToken) {
                proc.emitJmp(lbl, emitExpr(node.left), ir.JmpMode.IfNotZero)
            } else if (node.operatorToken.kind == SK.AmpersandAmpersandToken) {
                proc.emitJmpZ(lbl, emitExpr(node.left))
            } else {
                oops()
            }

            proc.emitJmp(lbl, emitExpr(node.right), ir.JmpMode.Always)
            proc.emitLbl(lbl)

            return ir.op(EK.JmpValue, [])
        }

        function stripEquals(k: SyntaxKind) {
            switch (k) {
                case SK.PlusEqualsToken: return SK.PlusToken;
                case SK.MinusEqualsToken: return SK.MinusToken;
                case SK.AsteriskEqualsToken: return SK.AsteriskToken;
                case SK.AsteriskAsteriskEqualsToken: return SK.AsteriskAsteriskToken;
                case SK.SlashEqualsToken: return SK.SlashToken;
                case SK.PercentEqualsToken: return SK.PercentToken;
                case SK.LessThanLessThanEqualsToken: return SK.LessThanLessThanToken;
                case SK.GreaterThanGreaterThanEqualsToken: return SK.GreaterThanGreaterThanToken;
                case SK.GreaterThanGreaterThanGreaterThanEqualsToken: return SK.GreaterThanGreaterThanGreaterThanToken;
                case SK.AmpersandEqualsToken: return SK.AmpersandToken;
                case SK.BarEqualsToken: return SK.BarToken;
                case SK.CaretEqualsToken: return SK.CaretToken;
                default: return SK.Unknown;
            }
        }

        function emitBrk(node: Node) {
            if (!opts.breakpoints) return
            let src = getSourceFileOfNode(node)
            if (opts.justMyCode && U.startsWith(src.fileName, "pxt_modules"))
                return;
            let pos = node.pos
            while (/^\s$/.exec(src.text[pos]))
                pos++;
            let p = ts.getLineAndCharacterOfPosition(src, pos)
            let brk: Breakpoint = {
                id: res.breakpoints.length,
                isDebuggerStmt: node.kind == SK.DebuggerStatement,
                fileName: src.fileName,
                start: pos,
                length: node.end - pos,
                line: p.line,
                character: p.character,
                successors: null
            }
            res.breakpoints.push(brk)
            let st = ir.stmt(ir.SK.Breakpoint, null)
            st.breakpointInfo = brk
            proc.emit(st)
        }

        function simpleInstruction(k: SyntaxKind) {
            switch (k) {
                case SK.PlusToken: return "thumb::adds";
                case SK.MinusToken: return "thumb::subs";
                // we could expose __aeabi_idiv directly...
                case SK.SlashToken: return "Number_::div";
                case SK.PercentToken: return "Number_::mod";
                case SK.AsteriskToken: return "thumb::muls";
                case SK.AmpersandToken: return "thumb::ands";
                case SK.BarToken: return "thumb::orrs";
                case SK.CaretToken: return "thumb::eors";
                case SK.LessThanLessThanToken: return "thumb::lsls";
                case SK.GreaterThanGreaterThanToken: return "thumb::asrs"
                case SK.GreaterThanGreaterThanGreaterThanToken: return "thumb::lsrs"
                // these could be compiled to branches butthis is more code-size efficient
                case SK.LessThanEqualsToken: return "Number_::le";
                case SK.LessThanToken: return "Number_::lt";
                case SK.GreaterThanEqualsToken: return "Number_::ge";
                case SK.GreaterThanToken: return "Number_::gt";
                case SK.EqualsEqualsToken:
                case SK.EqualsEqualsEqualsToken:
                    return "Number_::eq";
                case SK.ExclamationEqualsEqualsToken:
                case SK.ExclamationEqualsToken:
                    return "Number_::neq";

                default: return null;
            }

        }

        function emitBinaryExpression(node: BinaryExpression): ir.Expr {
            if (node.operatorToken.kind == SK.EqualsToken) {
                return handleAssignment(node);
            }

            let lt = typeOf(node.left)
            let rt = typeOf(node.right)

            let shim = (n: string) => rtcallMask(n, [node.left, node.right]);

            if (node.operatorToken.kind == SK.CommaToken) {
                if (isNoopExpr(node.left))
                    return emitExpr(node.right)
                else {
                    let v = emitIgnored(node.left)
                    return ir.op(EK.Sequence, [v, emitExpr(node.right)])
                }
            }

            if ((lt.flags & TypeFlags.Number) && (rt.flags & TypeFlags.Number)) {
                let noEq = stripEquals(node.operatorToken.kind)
                let shimName = simpleInstruction(noEq || node.operatorToken.kind)
                if (!shimName)
                    unhandled(node.operatorToken, lf("unsupported numeric operator"), 9250)
                if (noEq)
                    return emitIncrement(node.left, shimName, false, node.right)
                return shim(shimName)
            }

            if (node.operatorToken.kind == SK.PlusToken) {
                if ((lt.flags & TypeFlags.String) || (rt.flags & TypeFlags.String)) {
                    return ir.rtcallMask("String_::concat", 3, ir.CallingConvention.Plain, [
                        emitAsString(node.left),
                        emitAsString(node.right)])
                }
            }

            if (node.operatorToken.kind == SK.PlusEqualsToken &&
                (lt.flags & TypeFlags.String)) {

                let tmp = prepForAssignment(node.left)
                let post = ir.shared(ir.rtcallMask("String_::concat", 3, ir.CallingConvention.Plain, [
                    tmp.left,
                    emitAsString(node.right)]))
                emitStore(node.left, post, tmp.storeCache)
                return ir.op(EK.Incr, [post])
            }


            if ((lt.flags & TypeFlags.String) && (rt.flags & TypeFlags.String)) {
                switch (node.operatorToken.kind) {
                    case SK.LessThanEqualsToken:
                    case SK.LessThanToken:
                    case SK.GreaterThanEqualsToken:
                    case SK.GreaterThanToken:
                    case SK.EqualsEqualsToken:
                    case SK.EqualsEqualsEqualsToken:
                    case SK.ExclamationEqualsEqualsToken:
                    case SK.ExclamationEqualsToken:
                        return ir.rtcall(
                            simpleInstruction(node.operatorToken.kind),
                            [shim("String_::compare"), ir.numlit(0)])
                    default:
                        unhandled(node.operatorToken, lf("unknown string operator"), 9251)
                }
            }

            switch (node.operatorToken.kind) {
                case SK.EqualsEqualsToken:
                case SK.EqualsEqualsEqualsToken:
                    return shim("Number_::eq");
                case SK.ExclamationEqualsEqualsToken:
                case SK.ExclamationEqualsToken:
                    return shim("Number_::neq");
                case SK.BarBarToken:
                case SK.AmpersandAmpersandToken:
                    return emitLazyBinaryExpression(node);
                default:
                    throw unhandled(node.operatorToken, lf("unknown generic operator"), 9252)
            }
        }

        function emitAsString(e: Expression | TemplateLiteralFragment): ir.Expr {
            let r = emitExpr(e)
            // TS returns 'any' as type of template elements
            if (isStringLiteral(e))
                return r;
            let tp = typeOf(e)
            if (tp.flags & TypeFlags.Number)
                return ir.rtcall("Number_::toString", [r])
            else if (tp.flags & TypeFlags.Boolean)
                return ir.rtcall("Boolean_::toString", [r])
            else if (tp.flags & TypeFlags.String)
                return r // OK
            else
                throw userError(9225, lf("don't know how to convert to string"))
        }

        function emitConditionalExpression(node: ConditionalExpression) {
            let els = proc.mkLabel("condexprz")
            let fin = proc.mkLabel("condexprfin")
            // TODO what if the value is of ref type?
            proc.emitJmp(els, emitExpr(node.condition), ir.JmpMode.IfZero)
            proc.emitJmp(fin, emitExpr(node.whenTrue), ir.JmpMode.Always)
            proc.emitLbl(els)
            proc.emitJmp(fin, emitExpr(node.whenFalse), ir.JmpMode.Always)
            proc.emitLbl(fin)
            return ir.op(EK.JmpValue, [])
        }

        function emitSpreadElementExpression(node: SpreadElementExpression) { }
        function emitYieldExpression(node: YieldExpression) { }
        function emitBlock(node: Block) {
            node.statements.forEach(emit)
        }
        function emitVariableStatement(node: VariableStatement) {
            if (node.flags & NodeFlags.Ambient)
                return;
            node.declarationList.declarations.forEach(emit);
        }
        function emitExpressionStatement(node: ExpressionStatement) {
            emitExprAsStmt(node.expression)
        }
        function emitIfStatement(node: IfStatement) {
            emitBrk(node)
            let elseLbl = proc.mkLabel("else")
            proc.emitJmpZ(elseLbl, emitExpr(node.expression))
            emit(node.thenStatement)
            let afterAll = proc.mkLabel("afterif")
            proc.emitJmp(afterAll)
            proc.emitLbl(elseLbl)
            if (node.elseStatement)
                emit(node.elseStatement)
            proc.emitLbl(afterAll)
        }

        function getLabels(stmt: Node) {
            let id = getNodeId(stmt)
            return {
                fortop: ".fortop." + id,
                cont: ".cont." + id,
                brk: ".brk." + id,
                ret: ".ret." + id
            }
        }

        function emitDoStatement(node: DoStatement) {
            emitBrk(node)
            let l = getLabels(node)
            proc.emitLblDirect(l.cont);
            emit(node.statement)
            proc.emitJmpZ(l.brk, emitExpr(node.expression));
            proc.emitJmp(l.cont);
            proc.emitLblDirect(l.brk);
        }

        function emitWhileStatement(node: WhileStatement) {
            emitBrk(node)
            let l = getLabels(node)
            proc.emitLblDirect(l.cont);
            proc.emitJmpZ(l.brk, emitExpr(node.expression));
            emit(node.statement)
            proc.emitJmp(l.cont);
            proc.emitLblDirect(l.brk);
        }

        function isNoopExpr(node: Expression) {
            if (!node) return true;
            switch (node.kind) {
                case SK.Identifier:
                case SK.StringLiteral:
                case SK.NumericLiteral:
                case SK.NullKeyword:
                    return true; // no-op
            }
            return false
        }

        function emitIgnored(node: Expression) {
            let v = emitExpr(node);
            let a = typeOf(node)
            if (!(a.flags & TypeFlags.Void)) {
                if (isRefType(a)) {
                    // will pop
                    v = ir.op(EK.Decr, [v])
                }
            }
            return v
        }

        function emitExprAsStmt(node: Expression) {
            if (isNoopExpr(node)) return
            emitBrk(node)
            let v = emitIgnored(node)
            proc.emitExpr(v)
            proc.stackEmpty();
        }

        function emitForStatement(node: ForStatement) {
            if (node.initializer && node.initializer.kind == SK.VariableDeclarationList)
                (<VariableDeclarationList>node.initializer).declarations.forEach(emit);
            else
                emitExprAsStmt(<Expression>node.initializer);
            emitBrk(node)
            let l = getLabels(node)
            proc.emitLblDirect(l.fortop);
            if (node.condition)
                proc.emitJmpZ(l.brk, emitExpr(node.condition));
            emit(node.statement)
            proc.emitLblDirect(l.cont);
            emitExprAsStmt(node.incrementor);
            proc.emitJmp(l.fortop);
            proc.emitLblDirect(l.brk);
        }

        function emitForOfStatement(node: ForOfStatement) {
            if (!(node.initializer && node.initializer.kind == SK.VariableDeclarationList)) {
                unhandled(node, "only a single variable may be used to iterate a collection")
                return
            }

            let declList = <VariableDeclarationList>node.initializer;
            if (declList.declarations.length != 1) {
                unhandled(node, "only a single variable may be used to iterate a collection")
                return
            }

            //Typecheck the expression being iterated over
            let t = typeOf(node.expression)

            let indexer = ""
            let length = ""
            if (t.flags & TypeFlags.String) {
                indexer = "String_::charAt"
                length = "String_::length"
            }
            else if (isArrayType(t)) {
                indexer = "Array_::getAt"
                length = "Array_::length"
            }
            else {
                unhandled(node.expression, "cannot use for...of with this expression")
                return
            }

            //As the iterator isn't declared in the usual fashion we must mark it as used, otherwise no cell will be allocated for it 
            markUsed(declList.declarations[0])
            let iterVar = emitVariableDeclaration(declList.declarations[0]) // c
            //Start with null, TODO: Is this necessary
            proc.emitExpr(iterVar.storeByRef(ir.numlit(0)))
            proc.stackEmpty()

            // Store the expression (it could be a string literal, for example) for the collection being iterated over
            // Note that it's alaways a ref-counted type
            let collectionVar = proc.mkLocalUnnamed(true); // a
            proc.emitExpr(collectionVar.storeByRef(emitExpr(node.expression)))

            // Declaration of iterating variable
            let intVarIter = proc.mkLocalUnnamed(); // i
            proc.emitExpr(intVarIter.storeByRef(ir.numlit(0)))
            proc.stackEmpty();

            emitBrk(node);

            let l = getLabels(node);

            proc.emitLblDirect(l.fortop);
            // i < a.length()
            // we use loadCore() on collection variable so that it doesn't get incr()ed
            // we could have used load() and rtcallMask to be more regular
            proc.emitJmpZ(l.brk, ir.rtcall("Number_::lt", [intVarIter.load(), ir.rtcall(length, [collectionVar.loadCore()])]))

            // c = a[i]
            proc.emitExpr(iterVar.storeByRef(ir.rtcall(indexer, [collectionVar.loadCore(), intVarIter.load()])))

            emit(node.statement);
            proc.emitLblDirect(l.cont);

            // i = i + 1
            proc.emitExpr(intVarIter.storeByRef(ir.rtcall("thumb::adds", [intVarIter.load(), ir.numlit(1)])))

            proc.emitJmp(l.fortop);
            proc.emitLblDirect(l.brk);

            proc.emitExpr(collectionVar.storeByRef(ir.numlit(0))) // clear it, so it gets GCed
        }

        function emitForInOrForOfStatement(node: ForInStatement) { }

        function emitBreakOrContinueStatement(node: BreakOrContinueStatement) {
            emitBrk(node)
            let label = node.label ? node.label.text : null
            let isBreak = node.kind == SK.BreakStatement
            function findOuter(parent: Node): Statement {
                if (!parent) return null;
                if (label && parent.kind == SK.LabeledStatement &&
                    (<LabeledStatement>parent).label.text == label)
                    return (<LabeledStatement>parent).statement;
                if (parent.kind == SK.SwitchStatement && !label && isBreak)
                    return parent as Statement
                if (!label && isIterationStatement(parent, false))
                    return parent as Statement
                return findOuter(parent.parent);
            }
            let stmt = findOuter(node)
            if (!stmt)
                error(node, 9230, lf("cannot find outer loop"))
            else {
                let l = getLabels(stmt)
                if (node.kind == SK.ContinueStatement) {
                    if (!isIterationStatement(stmt, false))
                        error(node, 9231, lf("continue on non-loop"));
                    else proc.emitJmp(l.cont)
                } else if (node.kind == SK.BreakStatement) {
                    proc.emitJmp(l.brk)
                } else {
                    oops();
                }
            }
        }

        function emitReturnStatement(node: ReturnStatement) {
            emitBrk(node)
            let v: ir.Expr = null
            if (node.expression) {
                v = emitExpr(node.expression)
            } else if (funcHasReturn(proc.action)) {
                v = ir.numlit(null) // == return undefined
            }
            proc.emitJmp(getLabels(proc.action).ret, v, ir.JmpMode.Always)
        }

        function emitWithStatement(node: WithStatement) { }

        function emitSwitchStatement(node: SwitchStatement) {
            emitBrk(node)
            if (!(typeOf(node.expression).flags & (TypeFlags.Number | TypeFlags.Enum))) {
                userError(9226, lf("switch() only supported over numbers or enums"))
            }

            let l = getLabels(node)
            let hasDefault = false
            let expr = emitExpr(node.expression)
            emitInJmpValue(expr)
            let lbls = node.caseBlock.clauses.map(cl => {
                let lbl = proc.mkLabel("switch")
                if (cl.kind == SK.CaseClause) {
                    let cc = cl as CaseClause
                    proc.emitJmp(lbl, emitExpr(cc.expression), ir.JmpMode.IfJmpValEq)
                } else {
                    hasDefault = true
                    proc.emitJmp(lbl)
                }
                return lbl
            })
            if (!hasDefault)
                proc.emitJmp(l.brk);

            node.caseBlock.clauses.forEach((cl, i) => {
                proc.emitLbl(lbls[i])
                cl.statements.forEach(emit)
            })

            proc.emitLblDirect(l.brk);
        }

        function emitCaseOrDefaultClause(node: CaseOrDefaultClause) { }
        function emitLabeledStatement(node: LabeledStatement) {
            let l = getLabels(node.statement)
            emit(node.statement)
            proc.emitLblDirect(l.brk)
        }
        function emitThrowStatement(node: ThrowStatement) { }
        function emitTryStatement(node: TryStatement) { }
        function emitCatchClause(node: CatchClause) { }
        function emitDebuggerStatement(node: Node) {
            emitBrk(node)
        }
        function emitVariableDeclaration(node: VarOrParam): ir.Cell {
            typeCheckVar(node)
            if (!isUsed(node)) {
                return null;
            }
            let loc = isGlobalVar(node) ?
                lookupCell(node) : proc.mkLocal(node, getVarInfo(node))
            if (loc.isByRefLocal()) {
                proc.emitClrIfRef(loc) // we might be in a loop
                proc.emitExpr(loc.storeDirect(ir.rtcall("pxtrt::mkloc" + loc.refSuffix(), [])))
            }
            // TODO make sure we don't emit code for top-level globals being initialized to zero
            if (node.initializer) {
                emitBrk(node)
                proc.emitExpr(loc.storeByRef(emitExpr(node.initializer)))
                proc.stackEmpty();
            }
            return loc;
        }

        function emitClassExpression(node: ClassExpression) { }
        function emitClassDeclaration(node: ClassDeclaration) {
            //if (node.typeParameters)
            //    userError(9227, lf("generic classes not supported"))
            if (node.heritageClauses)
                userError(9228, lf("inheritance not supported"))
            node.members.forEach(emit)
        }
        function emitInterfaceDeclaration(node: InterfaceDeclaration) {
            //userError(9228, lf("interfaces are not currently supported"))
        }
        function emitEnumDeclaration(node: EnumDeclaration) {
            //No code needs to be generated, enum names are replaced by constant values in generated code
        }
        function emitEnumMember(node: EnumMember) { }
        function emitModuleDeclaration(node: ModuleDeclaration) {
            if (node.flags & NodeFlags.Ambient)
                return;
            emit(node.body);
        }
        function emitImportDeclaration(node: ImportDeclaration) { }
        function emitImportEqualsDeclaration(node: ImportEqualsDeclaration) { }
        function emitExportDeclaration(node: ExportDeclaration) { }
        function emitExportAssignment(node: ExportAssignment) { }
        function emitSourceFileNode(node: SourceFile) {
            node.statements.forEach(emit)
        }

        function catchErrors<T>(node: Node, f: (node: Node) => T): T {
            let prevErr = lastSecondaryError
            inCatchErrors++
            try {
                lastSecondaryError = null
                let res = f(node)
                if (lastSecondaryError)
                    userError(lastSecondaryErrorCode, lastSecondaryError)
                lastSecondaryError = prevErr
                inCatchErrors--
                return res
            } catch (e) {
                inCatchErrors--
                lastSecondaryError = null
                if (!e.ksEmitterUserError)
                    console.log(e.stack)
                let code = e.ksErrorCode || 9200
                error(node, code, e.message)
                return null
            }
        }

        function emitExpr(node: Node) {
            return catchErrors(node, emitExprInner) || ir.numlit(0)
        }

        function emitExprInner(node: Node): ir.Expr {
            let expr = emitExprCore(node);
            if (expr.isExpr()) return expr
            throw new Error("expecting expression")
        }

        function emit(node: Node): void {
            catchErrors(node, emitNodeCore)
        }

        function emitNodeCore(node: Node): void {
            switch (node.kind) {
                case SK.SourceFile:
                    return emitSourceFileNode(<SourceFile>node);
                case SK.InterfaceDeclaration:
                    return emitInterfaceDeclaration(<InterfaceDeclaration>node);
                case SK.VariableStatement:
                    return emitVariableStatement(<VariableStatement>node);
                case SK.ModuleDeclaration:
                    return emitModuleDeclaration(<ModuleDeclaration>node);
                case SK.EnumDeclaration:
                    return emitEnumDeclaration(<EnumDeclaration>node);
                //case SyntaxKind.MethodSignature:
                case SK.FunctionDeclaration:
                case SK.Constructor:
                case SK.MethodDeclaration:
                    emitFunctionDeclaration(<FunctionLikeDeclaration>node);
                    return
                case SK.ExpressionStatement:
                    return emitExpressionStatement(<ExpressionStatement>node);
                case SK.Block:
                case SK.ModuleBlock:
                    return emitBlock(<Block>node);
                case SK.VariableDeclaration:
                    emitVariableDeclaration(<VariableDeclaration>node);
                    return
                case SK.IfStatement:
                    return emitIfStatement(<IfStatement>node);
                case SK.WhileStatement:
                    return emitWhileStatement(<WhileStatement>node);
                case SK.DoStatement:
                    return emitDoStatement(<DoStatement>node);
                case SK.ForStatement:
                    return emitForStatement(<ForStatement>node);
                case SK.ForOfStatement:
                    return emitForOfStatement(<ForOfStatement>node);
                case SK.ContinueStatement:
                case SK.BreakStatement:
                    return emitBreakOrContinueStatement(<BreakOrContinueStatement>node);
                case SK.LabeledStatement:
                    return emitLabeledStatement(<LabeledStatement>node);
                case SK.ReturnStatement:
                    return emitReturnStatement(<ReturnStatement>node);
                case SK.ClassDeclaration:
                    return emitClassDeclaration(<ClassDeclaration>node);
                case SK.PropertyDeclaration:
                case SK.PropertyAssignment:
                    return emitPropertyAssignment(<PropertyDeclaration>node);
                case SK.SwitchStatement:
                    return emitSwitchStatement(<SwitchStatement>node);
                case SK.TypeAliasDeclaration:
                    // skip
                    return
                case SK.DebuggerStatement:
                    return emitDebuggerStatement(node);
                case SK.GetAccessor:
                case SK.SetAccessor:
                    return emitAccessor(<AccessorDeclaration>node);
                default:
                    unhandled(node);
            }
        }

        function emitExprCore(node: Node): ir.Expr {
            switch (node.kind) {
                case SK.NullKeyword:
                    let v = (node as any).valueOverride;
                    return ir.numlit(v || null);
                case SK.TrueKeyword:
                    return ir.numlit(true);
                case SK.FalseKeyword:
                    return ir.numlit(false);
                case SK.TemplateHead:
                case SK.TemplateMiddle:
                case SK.TemplateTail:
                case SK.NumericLiteral:
                case SK.StringLiteral:
                case SK.NoSubstitutionTemplateLiteral:
                    //case SyntaxKind.RegularExpressionLiteral:                    
                    return emitLiteral(<LiteralExpression>node);
                case SK.PropertyAccessExpression:
                    return emitPropertyAccess(<PropertyAccessExpression>node);
                case SK.BinaryExpression:
                    return emitBinaryExpression(<BinaryExpression>node);
                case SK.PrefixUnaryExpression:
                    return emitPrefixUnaryExpression(<PrefixUnaryExpression>node);
                case SK.PostfixUnaryExpression:
                    return emitPostfixUnaryExpression(<PostfixUnaryExpression>node);
                case SK.ElementAccessExpression:
                    return emitIndexedAccess(<ElementAccessExpression>node);
                case SK.ParenthesizedExpression:
                    return emitParenExpression(<ParenthesizedExpression>node);
                case SK.TypeAssertionExpression:
                    return emitTypeAssertion(<TypeAssertion>node);
                case SK.ArrayLiteralExpression:
                    return emitArrayLiteral(<ArrayLiteralExpression>node);
                case SK.NewExpression:
                    return emitNewExpression(<NewExpression>node);
                case SK.ThisKeyword:
                    return emitThis(node);
                case SK.CallExpression:
                    return emitCallExpression(<CallExpression>node);
                case SK.FunctionExpression:
                case SK.ArrowFunction:
                    return emitFunctionDeclaration(<FunctionLikeDeclaration>node);
                case SK.Identifier:
                    return emitIdentifier(<Identifier>node);
                case SK.ConditionalExpression:
                    return emitConditionalExpression(<ConditionalExpression>node);
                case SK.AsExpression:
                    return emitAsExpression(<AsExpression>node);
                case SyntaxKind.TemplateExpression:
                    return emitTemplateExpression(<TemplateExpression>node);

                default:
                    unhandled(node);
                    return null

                /*    
                case SyntaxKind.TemplateSpan:
                    return emitTemplateSpan(<TemplateSpan>node);
                case SyntaxKind.Parameter:
                    return emitParameter(<ParameterDeclaration>node);
                case SyntaxKind.SuperKeyword:
                    return emitSuper(node);
                case SyntaxKind.JsxElement:
                    return emitJsxElement(<JsxElement>node);
                case SyntaxKind.JsxSelfClosingElement:
                    return emitJsxSelfClosingElement(<JsxSelfClosingElement>node);
                case SyntaxKind.JsxText:
                    return emitJsxText(<JsxText>node);
                case SyntaxKind.JsxExpression:
                    return emitJsxExpression(<JsxExpression>node);
                case SyntaxKind.QualifiedName:
                    return emitQualifiedName(<QualifiedName>node);
                case SyntaxKind.ObjectBindingPattern:
                    return emitObjectBindingPattern(<BindingPattern>node);
                case SyntaxKind.ArrayBindingPattern:
                    return emitArrayBindingPattern(<BindingPattern>node);
                case SyntaxKind.BindingElement:
                    return emitBindingElement(<BindingElement>node);
                case SyntaxKind.ObjectLiteralExpression:
                    return emitObjectLiteral(<ObjectLiteralExpression>node);
                case SyntaxKind.ShorthandPropertyAssignment:
                    return emitShorthandPropertyAssignment(<ShorthandPropertyAssignment>node);
                case SyntaxKind.ComputedPropertyName:
                    return emitComputedPropertyName(<ComputedPropertyName>node);
                case SyntaxKind.TaggedTemplateExpression:
                    return emitTaggedTemplateExpression(<TaggedTemplateExpression>node);
                case SyntaxKind.DeleteExpression:
                    return emitDeleteExpression(<DeleteExpression>node);
                case SyntaxKind.TypeOfExpression:
                    return emitTypeOfExpression(<TypeOfExpression>node);
                case SyntaxKind.VoidExpression:
                    return emitVoidExpression(<VoidExpression>node);
                case SyntaxKind.AwaitExpression:
                    return emitAwaitExpression(<AwaitExpression>node);
                case SyntaxKind.SpreadElementExpression:
                    return emitSpreadElementExpression(<SpreadElementExpression>node);
                case SyntaxKind.YieldExpression:
                    return emitYieldExpression(<YieldExpression>node);
                case SyntaxKind.OmittedExpression:
                    return;
                case SyntaxKind.EmptyStatement:
                    return;
                case SyntaxKind.ForOfStatement:
                case SyntaxKind.ForInStatement:
                    return emitForInOrForOfStatement(<ForInStatement>node);
                case SyntaxKind.WithStatement:
                    return emitWithStatement(<WithStatement>node);
                case SyntaxKind.CaseClause:
                case SyntaxKind.DefaultClause:
                    return emitCaseOrDefaultClause(<CaseOrDefaultClause>node);
                case SyntaxKind.ThrowStatement:
                    return emitThrowStatement(<ThrowStatement>node);
                case SyntaxKind.TryStatement:
                    return emitTryStatement(<TryStatement>node);
                case SyntaxKind.CatchClause:
                    return emitCatchClause(<CatchClause>node);
                case SyntaxKind.ClassExpression:
                    return emitClassExpression(<ClassExpression>node);
                case SyntaxKind.EnumMember:
                    return emitEnumMember(<EnumMember>node);
                case SyntaxKind.ImportDeclaration:
                    return emitImportDeclaration(<ImportDeclaration>node);
                case SyntaxKind.ImportEqualsDeclaration:
                    return emitImportEqualsDeclaration(<ImportEqualsDeclaration>node);
                case SyntaxKind.ExportDeclaration:
                    return emitExportDeclaration(<ExportDeclaration>node);
                case SyntaxKind.ExportAssignment:
                    return emitExportAssignment(<ExportAssignment>node);
                */
            }
        }
    }

    export interface FuncInfo {
        name: string;
        type: string;
        args: number;
        value: number;
    }

    export interface YottaConfig {
        dependencies?: U.Map<string>;
        config?: any;
        configIsJustDefaults?: boolean;
        ignoreConflicts?: boolean;
    }

    export interface ExtensionInfo {
        functions: FuncInfo[];
        generatedFiles: U.Map<string>;
        extensionFiles: U.Map<string>;
        yotta: YottaConfig;
        sha: string;
        compileData: string;
        shimsDTS: string;
        enumsDTS: string;
        onlyPublic: boolean;
    }

    export function emptyExtInfo(): ExtensionInfo {
        return {
            functions: [],
            generatedFiles: {},
            extensionFiles: {},
            sha: "",
            compileData: "",
            shimsDTS: "",
            enumsDTS: "",
            onlyPublic: true,
            yotta: {
                dependencies: {},
                config: {}
            }
        }
    }


    export class Binary {
        procs: ir.Procedure[] = [];
        globals: ir.Cell[] = [];
        finalPass = false;
        target: CompileTarget;
        writeFile = (fn: string, cont: string) => { };
        res: CompileResult;

        strings: StringMap<string> = {};
        otherLiterals: string[] = [];
        lblNo = 0;

        isDataRecord(s: string) {
            if (!s) return false
            let m = /^:......(..)/.exec(s)
            assert(!!m)
            return m[1] == "00"
        }

        addProc(proc: ir.Procedure) {
            this.procs.push(proc)
            proc.seqNo = this.procs.length
            //proc.binary = this
        }

        emitString(s: string): string {
            if (this.strings.hasOwnProperty(s))
                return this.strings[s]
            let lbl = "_str" + this.lblNo++
            this.strings[s] = lbl;
            return lbl
        }
    }
}
<|MERGE_RESOLUTION|>--- conflicted
+++ resolved
@@ -1385,11 +1385,7 @@
 
         function getParameters(node: FunctionLikeDeclaration) {
             let res = node.parameters.slice(0)
-<<<<<<< HEAD
-            if (isClassFunction(node)) {
-=======
-            if (!isStatic(node) && node.kind == SK.MethodDeclaration || node.kind == SK.Constructor) {
->>>>>>> 343184b8
+            if (!isStatic(node) && isClassFunction(node)) {
                 let info = getFunctionInfo(node)
                 if (!info.thisParameter) {
                     info.thisParameter = <any>{

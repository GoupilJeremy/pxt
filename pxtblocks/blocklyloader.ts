/// <reference path="../built/blockly.d.ts" />
/// <reference path="../built/pxtlib.d.ts" />
import Util = pxt.Util;

let lf = Util.lf;

namespace pxt.blocks {
    const blockColors: Map<number> = {
        loops: 120,
        images: 45,
        variables: 330,
        text: 160,
        lists: 260,
        math: 230,
        logic: 210
    }

    const typeDefaults: Map<{ field: string, block: string, defaultValue: string }> = {
        "string": {
            field: "TEXT",
            block: "text",
            defaultValue: ""
        },
        "number": {
            field: "NUM",
            block: "math_number",
            defaultValue: "0"
        },
        "boolean": {
            field: "BOOL",
            block: "logic_boolean",
            defaultValue: "false"
        }
    }

    // list of built-in blocks, should be touched.
    const builtinBlocks: Map<{
        block: B.BlockDefinition;
        symbol?: pxtc.SymbolInfo;
    }> = {};
    Object.keys(Blockly.Blocks)
        .forEach(k => builtinBlocks[k] = { block: Blockly.Blocks[k] });
    export const buildinBlockStatements: Map<boolean> = {
        "controls_if": true,
        "controls_for": true,
        "controls_simple_for": true,
        "controls_repeat_ext": true,
        "variables_set": true,
        "variables_change": true,
        "device_while": true
    }

    // blocks cached
    interface CachedBlock {
        hash: string;
        fn: pxtc.SymbolInfo;
        block: Blockly.BlockDefinition;
    }
    let cachedBlocks: Map<CachedBlock> = {};
    let cachedToolbox: string = "";

    export function blockSymbol(type: string): pxtc.SymbolInfo {
        let b = cachedBlocks[type];
        return b ? b.fn : undefined;
    }

    function createShadowValue(name: string, type: string, v?: string, shadowType?: string): Element {
        if (v && v.slice(0, 1) == "\"")
            v = JSON.parse(v);
        if (type == "number" && shadowType == "value") {
            const field = document.createElement("field");
            field.setAttribute("name", name);
            field.appendChild(document.createTextNode("0"));
            return field;
        }

        const value = document.createElement("value");
        value.setAttribute("name", name);

        const shadow = document.createElement(shadowType == "variables_get" ? "block" : "shadow");
        value.appendChild(shadow);

        const typeInfo = typeDefaults[type];

        shadow.setAttribute("type", shadowType || typeInfo && typeInfo.block || type);

        if (typeInfo) {
            const field = document.createElement("field");
            shadow.appendChild(field);
            field.setAttribute("name", shadowType == "variables_get" ? "VAR" : typeInfo.field);

            let value: Text;
            if (type == "boolean") {
                value = document.createTextNode((v || typeInfo.defaultValue).toUpperCase())
            }
            else {
                value = document.createTextNode(v || typeInfo.defaultValue)
            }

            field.appendChild(value);
        }

        return value;
    }

    function createToolboxBlock(info: pxtc.BlocksInfo, fn: pxtc.SymbolInfo, attrNames: Map<BlockParameter>): HTMLElement {
        //
        // toolbox update
        //
        let block = document.createElement("block");
        block.setAttribute("type", fn.attributes.blockId);
        if (fn.attributes.blockGap)
            block.setAttribute("gap", fn.attributes.blockGap);
        if ((fn.kind == pxtc.SymbolKind.Method || fn.kind == pxtc.SymbolKind.Property)
            && attrNames["this"]) {
            let attr = attrNames["this"];
            block.appendChild(createShadowValue(attr.name, attr.type, attr.shadowValue || attr.name, attr.shadowType || "variables_get"));
        }
        if (fn.parameters)
            fn.parameters.filter(pr => !!attrNames[pr.name].name &&
                (/^(string|number|boolean)$/.test(attrNames[pr.name].type)
                    || !!attrNames[pr.name].shadowType
                    || !!attrNames[pr.name].shadowValue))
                .forEach(pr => {
                    let attr = attrNames[pr.name];
                    block.appendChild(createShadowValue(attr.name, attr.type, attr.shadowValue, attr.shadowType));
                })
        if (fn.attributes.sticky)
            block.setAttribute("sticky", "true")
        return block;
    }

    function createCategoryElement(name: string, nameid: string, weight: number, colour?: string): Element {
        const result = document.createElement("category");
        result.setAttribute("name", name);
        result.setAttribute("nameid", nameid.toLowerCase());
        result.setAttribute("weight", weight.toString());
        if (colour) {
            result.setAttribute("colour", colour);
        }
        return result;
    }

    function injectToolbox(tb: Element, info: pxtc.BlocksInfo, fn: pxtc.SymbolInfo, block: HTMLElement) {
        // identity function are just a trick to get an enum drop down in the block
        // while allowing the parameter to be a number
        if (fn.attributes.shim == "TD_ID" || fn.attributes.blockHidden)
            return;

        if (!fn.attributes.deprecated) {
            let ns = (fn.attributes.blockNamespace || fn.namespace).split('.')[0];
            let nsn = info.apis.byQName[ns];
            if (nsn) ns = nsn.attributes.block || ns;
            let catName = ts.pxtc.blocksCategory(fn);
            let category = categoryElement(tb, catName);

            if (!category) {
                let categories = getChildCategories(tb)
                let parentCategoryList = tb;

                pxt.debug('toolbox: adding category ' + ns)

                const nsWeight = (nsn ? nsn.attributes.weight : 50) || 50;
                const locCatName = (nsn ? nsn.attributes.block : "") || catName;
                category = createCategoryElement(locCatName, catName, nsWeight);

                if (nsn && nsn.attributes.color) {
                    category.setAttribute("colour", nsn.attributes.color);
                }
                else if (blockColors[ns]) {
                    category.setAttribute("colour", blockColors[ns].toString());
                }

                if (nsn && nsn.attributes.advanced) {
                    parentCategoryList = getOrAddSubcategory(tb, Util.lf("{id:category}Advanced"), "Advanced", 1, "#5577EE")
                    categories = getChildCategories(parentCategoryList)
                }

                // Insert the category based on weight
                let ci = 0;
                for (ci = 0; ci < categories.length; ++ci) {
                    let cat = categories[ci];
                    if (parseInt(cat.getAttribute("weight") || "50") < nsWeight) {
                        parentCategoryList.insertBefore(category, cat);
                        break;
                    }
                }
                if (ci == categories.length)
                    parentCategoryList.appendChild(category);
            }
            if (fn.attributes.advanced) {
                category = getOrAddSubcategory(category, lf("More\u2026"), "More\u2026", 1, category.getAttribute("colour"))
            }

            if (fn.attributes.mutateDefaults) {
                const mutationValues = fn.attributes.mutateDefaults.split(";");
                mutationValues.forEach(mutation => {
                    const mutatedBlock = block.cloneNode(true);
                    mutateToolboxBlock(mutatedBlock, fn.attributes.mutate, mutation);
                    category.appendChild(mutatedBlock);
                });
            }
            else {
                category.appendChild(block);
            }
        }
    }

    let iconCanvasCache: Map<string> = {};
    function iconToFieldImage(c: string): Blockly.FieldImage {
        let url = iconCanvasCache[c];
        if (!url) {
            let canvas = document.createElement('canvas');
            canvas.width = 64;
            canvas.height = 64;
            let ctx = canvas.getContext('2d');
            ctx.fillStyle = 'white';
            ctx.font = "56px Icons";
            ctx.textAlign = "center";
            ctx.fillText(c, canvas.width / 2, 56);
            url = iconCanvasCache[c] = canvas.toDataURL();
        }
        return new Blockly.FieldImage(url, 16, 16, '');
    }

    function getChildCategories(parent: Element) {
        const elements = parent.querySelectorAll("category");
        const result: Element[] = [];

        for (let i = 0; i < elements.length; i++) {
            if (elements[i].parentNode === parent) { // IE11: no parentElement
                result.push(elements[i])
            }
        }

        return result;
    }

<<<<<<< HEAD
    function getOrAddSubcategory(parent: Element, name: string, weight: number, colour?: string) {
        const existing = parent.querySelector(`category[name="${name}"]`);
=======
    function getOrAddSubcategory(parent: Element, name: string, nameid: string, weight: number, colour?: string) {
        const existing = parent.querySelector(`category[nameid="${nameid.toLowerCase()}"]`);
>>>>>>> 36b20b18
        if (existing) {
            return existing;
        }

<<<<<<< HEAD
        const newCategory = createCategoryElement(name, weight, colour);
=======
        const newCategory = createCategoryElement(name, nameid, weight, colour);
>>>>>>> 36b20b18
        parent.appendChild(newCategory)

        return newCategory;
    }

    function injectBlockDefinition(info: pxtc.BlocksInfo, fn: pxtc.SymbolInfo, attrNames: Map<BlockParameter>, blockXml: HTMLElement): boolean {
        let id = fn.attributes.blockId;

        if (builtinBlocks[id]) {
            pxt.reportError("blocks", 'trying to override builtin block', { "details": id });
            return false;
        }

        let hash = JSON.stringify(fn);
        if (cachedBlocks[id] && cachedBlocks[id].hash == hash) {
            return true;
        }

        if (Blockly.Blocks[fn.attributes.blockId]) {
            console.error("duplicate block definition: " + id);
            return false;
        }

        let cachedBlock: CachedBlock = {
            hash: hash,
            fn: fn,
            block: {
                codeCard: mkCard(fn, blockXml),
                init: function () { initBlock(this, info, fn, attrNames) }
            }
        }

        cachedBlocks[id] = cachedBlock;
        Blockly.Blocks[id] = cachedBlock.block;

        return true;
    }

    function initField(i: any, ni: number, fn: pxtc.SymbolInfo, pre: string, right?: boolean, type?: string): any {
        if (ni == 0 && fn.attributes.icon)
            i.appendField(iconToFieldImage(fn.attributes.icon))
        if (pre)
            i.appendField(pre);
        if (right)
            i.setAlign(Blockly.ALIGN_RIGHT)
        // ignore generic types
        if (type && type != "T")
            i.setCheck(type);
        return i;
    }

    function cleanOuterHTML(el: HTMLElement): string {
        // remove IE11 junk
        return el.outerHTML.replace(/^<\?[^>]*>/, '');
    }

    function mkCard(fn: pxtc.SymbolInfo, blockXml: HTMLElement): pxt.CodeCard {
        let xml = blockXml.outerHTML
            // remove IE11
            .replace(/^<\?[^>]*>/, '');
        return {
            name: fn.namespace + '.' + fn.name,
            shortName: fn.name,
            description: fn.attributes.jsDoc,
            url: fn.attributes.help ? 'reference/' + fn.attributes.help.replace(/^\//, '') : undefined,
            blocksXml: `<xml xmlns="http://www.w3.org/1999/xhtml">${cleanOuterHTML(blockXml)}</xml>`,
        }
    }

    function isSubtype(apis: pxtc.ApisInfo, specific: string, general: string) {
        if (specific == general) return true
        let inf = apis.byQName[specific]
        if (inf && inf.extendsTypes)
            return inf.extendsTypes.indexOf(general) >= 0
        return false
    }

    function initBlock(block: Blockly.Block, info: pxtc.BlocksInfo, fn: pxtc.SymbolInfo, attrNames: Map<BlockParameter>) {
        const ns = (fn.attributes.blockNamespace || fn.namespace).split('.')[0];
        const instance = fn.kind == pxtc.SymbolKind.Method || fn.kind == pxtc.SymbolKind.Property;
        const nsinfo = info.apis.byQName[ns];

        if (fn.attributes.help)
            block.setHelpUrl("/reference/" + fn.attributes.help.replace(/^\//, ''));

        block.setTooltip(fn.attributes.jsDoc);
        block.setColour(
            fn.attributes.color
            || (nsinfo ? nsinfo.attributes.color : undefined)
            || blockColors[ns]
            || 255);

        parseFields(fn.attributes.block).map(field => {
            let i: any;
            if (!field.p) {
                i = initField(block.appendDummyInput(), field.ni, fn, field.n);
            } else {
                // find argument
                let pre = field.pre;
                let p = field.p;
                let n = Object.keys(attrNames).filter(k => attrNames[k].name == p)[0];
                if (!n) {
                    console.error("block " + fn.attributes.blockId + ": unkown parameter " + p);
                    return;
                }
                let pr = attrNames[n];
                let typeInfo = U.lookup(info.apis.byQName, pr.type)

                let isEnum = typeInfo && typeInfo.kind == pxtc.SymbolKind.Enum
                let isFixed = typeInfo && !!typeInfo.attributes.fixedInstances

                if (isEnum || isFixed) {
                    const syms = Util.values(info.apis.byQName)
                        .filter(e =>
                            isEnum ? e.namespace == pr.type
                                : (e.kind == pxtc.SymbolKind.Variable
                                    && e.attributes.fixedInstance
                                    && isSubtype(info.apis, e.retType, typeInfo.qName)))
                    if (syms.length == 0) {
                        console.error(`no instances of ${typeInfo.qName} found`)
                    }
                    let dd = syms.map(v => [
                        v.attributes.block || v.attributes.blockId || v.name,
                        v.namespace + "." + v.name
                    ]);
                    i = initField(block.appendDummyInput(), field.ni, fn, pre, true);
                    // if a value is provided, move it first
                    if (pr.shadowValue)
                        dd.sort((v1, v2) => v1[1] == pr.shadowValue ? -1 : v2[1] == pr.shadowValue ? 1 : 0);
                    i.appendField(new Blockly.FieldDropdown(dd), attrNames[n].name);

                } else if (/\[\]$/.test(pr.type)) { // Array type
                    i = initField(block.appendValueInput(p), field.ni, fn, pre, true, "Array");
                } else if (instance && n == "this") {
                    i = initField(block.appendValueInput(p), field.ni, fn, pre, true, pr.type);
                } else if (pr.type == "number") {
                    if (pr.shadowType && pr.shadowType == "value") {
                        i = block.appendDummyInput();
                        if (pre) i.appendField(pre)
                        i.appendField(new Blockly.FieldTextInput("0", Blockly.FieldTextInput.numberValidator), p);
                    }
                    else i = initField(block.appendValueInput(p), field.ni, fn, pre, true, "Number");
                }
                else if (pr.type == "boolean") {
                    i = initField(block.appendValueInput(p), field.ni, fn, pre, true, "Boolean");
                } else if (pr.type == "string") {
                    i = initField(block.appendValueInput(p), field.ni, fn, pre, true, "String");
                } else {
                    i = initField(block.appendValueInput(p), field.ni, fn, pre, true, pr.type);
                }
            }
        });

        if (fn.attributes.mutate) {
            addMutation(block as MutatingBlock, fn, fn.attributes.mutate);
        }

        const body = fn.parameters ? fn.parameters.filter(pr => pr.type == "() => void")[0] : undefined;
        if (body) {
            block.appendStatementInput("HANDLER")
                .setCheck("null");
        }

        if (fn.attributes.imageLiteral) {
            for (let r = 0; r < 5; ++r) {
                let ri = block.appendDummyInput();
                for (let c = 0; c < fn.attributes.imageLiteral * 5; ++c) {
                    if (c > 0 && c % 5 == 0) ri.appendField("  ");
                    else if (c > 0) ri.appendField(" ");
                    ri.appendField(new Blockly.FieldCheckbox("FALSE"), "LED" + c + r);
                }
            }
        }

        block.setInputsInline(!fn.attributes.blockExternalInputs && fn.parameters.length < 4 && !fn.attributes.imageLiteral);

        switch (fn.retType) {
            case "number": block.setOutput(true, "Number"); break;
            case "string": block.setOutput(true, "String"); break;
            case "boolean": block.setOutput(true, "Boolean"); break;
            case "void": break; // do nothing
            //TODO
            default: block.setOutput(true, fn.retType);
        }

        // hook up/down if return value is void
        const hasHandlers = fn.parameters
            ? fn.parameters.filter(pr => /^\([^\)]*\)\s*=>/.test(pr.type))[0]
            : undefined;
        block.setPreviousStatement(!hasHandlers && fn.retType == "void");
        block.setNextStatement(!hasHandlers && fn.retType == "void");

        block.setTooltip(fn.attributes.jsDoc);
    }

    function removeCategory(tb: Element, name: string) {
        let e = categoryElement(tb, name);
        if (e && e.parentNode) // IE11: no parentElement
            e.parentNode.removeChild(e);
    }
    export var initCallbacks: ((workspace?: Blockly.Workspace, toolbox?: Element) => void)[] = [];
    export function initBlocks(blockInfo: pxtc.BlocksInfo, workspace?: Blockly.Workspace, toolbox?: Element, expandFirstCategory: boolean = false): void {
        init();

        // create new toolbox and update block definitions
        let tb = toolbox ? <Element>toolbox.cloneNode(true) : undefined;
        blockInfo.blocks.sort((f1, f2) => {
            let ns1 = blockInfo.apis.byQName[f1.namespace.split('.')[0]];
            let ns2 = blockInfo.apis.byQName[f2.namespace.split('.')[0]];
            if (ns1 && !ns2) return -1; if (ns2 && !ns1) return 1;
            let c = 0;
            if (ns1 && ns2) {
                c = (ns2.attributes.weight || 50) - (ns1.attributes.weight || 50);
                if (c != 0) return c;
            }
            c = (f2.attributes.weight || 50) - (f1.attributes.weight || 50);
            return c;
        })

        let currentBlocks: Map<number> = {};
        const dbg = pxt.options.debug;
        // create new toolbox and update block definitions
        blockInfo.blocks
            .filter(fn => !tb || !tb.querySelector(`block[type='${fn.attributes.blockId}']`))
            .forEach(fn => {
                if (fn.attributes.blockBuiltin) {
                    Util.assert(!!builtinBlocks[fn.attributes.blockId]);
                    builtinBlocks[fn.attributes.blockId].symbol = fn;
                } else {
                    let pnames = parameterNames(fn);
                    let block = createToolboxBlock(blockInfo, fn, pnames);
                    if (injectBlockDefinition(blockInfo, fn, pnames, block)) {
                        if (tb && (!fn.attributes.debug || dbg))
                            injectToolbox(tb, blockInfo, fn, block);
                        currentBlocks[fn.attributes.blockId] = 1;
                    }
                }
            })

        // remove unused blocks
        Object
            .keys(cachedBlocks).filter(k => !currentBlocks[k])
            .forEach(k => removeBlock(cachedBlocks[k].fn));


        // add extra blocks
        if (tb && pxt.appTarget.runtime) {
            const extraBlocks = pxt.appTarget.runtime.extraBlocks || [];
            extraBlocks.push({
                namespace: pxt.appTarget.runtime.onStartNamespace || "loops",
                weight: 10,
                type: ts.pxtc.ON_START_TYPE
            })
            extraBlocks.forEach(eb => {
                let cat = categoryElement(tb, eb.namespace);
                if (cat) {
                    let el = document.createElement("block");
                    el.setAttribute("type", eb.type);
                    el.setAttribute("weight", (eb.weight || 50).toString());
                    if (eb.gap) el.setAttribute("gap", eb.gap.toString());
                    if (eb.fields) {
                        for (let f in eb.fields) {
                            let fe = document.createElement("field");
                            fe.setAttribute("name", f);
                            fe.appendChild(document.createTextNode(eb.fields[f]));
                            el.appendChild(fe);
                        }
                    }
                    cat.appendChild(el);
                } else {
                    console.error(`trying to add block ${eb.type} to unknown category ${eb.namespace}`)
                }
            })
        }

        if (tb) {
            // remove unused categories
            let config = pxt.appTarget.runtime || {};
            if (!config.mathBlocks) removeCategory(tb, "Math");
            if (!config.textBlocks) removeCategory(tb, "Text");
            if (!config.listsBlocks) removeCategory(tb, "Lists");
            if (!config.variablesBlocks) removeCategory(tb, "Variables");
            if (!config.logicBlocks) removeCategory(tb, "Logic");
            if (!config.loopsBlocks) removeCategory(tb, "Loops");

            // Load localized names for default categories   
            let cats = tb.querySelectorAll('category');
            for (let i = 0; i < cats.length; i++) {
                cats[i].setAttribute('name',
                    Util.rlf(`{id:category}${cats[i].getAttribute('name')}`, []));
            }
        }

        // Do not remove this comment.
        // These are used for category names.
        // lf("{id:category}Loops")
        // lf("{id:category}Logic")
        // lf("{id:category}Variables")
        // lf("{id:category}Lists")
        // lf("{id:category}Text")
        // lf("{id:category}Math")
        // lf("{id:category}Advanced")
        // lf("{id:category}More\u2026")

        // update shadow types
        if (tb) {
            $(tb).find('shadow:empty').each((i, shadow) => {
                let type = shadow.getAttribute('type');
                let b = $(tb).find(`block[type="${type}"]`)[0];
                if (b) shadow.innerHTML = b.innerHTML;
            })

            if (expandFirstCategory)
                tb.firstElementChild.setAttribute("expanded", "true")

            if (tb.innerHTML != cachedToolbox && workspace) {
                cachedToolbox = tb.innerHTML;
                workspace.updateToolbox(tb)
            }

            for (let i = 0; i < initCallbacks.length; ++i) {
                initCallbacks[i](workspace, tb);
            }
        }
    }

    export function filterToolbox(workspace: Blockly.Workspace, toolbox: Element, blockSubset: { [index: string]: number }, reset: boolean = false): void {
        if (reset) {
            workspace.updateToolbox(toolbox);
            return;
        }
        let tb = <Element>toolbox.cloneNode(true);
        let keepcategories: { [index: string]: number } = {};
        let categories = tb.querySelectorAll("category");
        let blocks = tb.querySelectorAll("block");
        for (let bi = 0; bi < blocks.length; ++bi) {
            let blk = blocks.item(bi);
            let type = blk.getAttribute("type");
            let catName = blk.parentElement.getAttribute("name");
            let sticky = blk.getAttribute("sticky");
            if (!blockSubset[type] && !sticky) {
                blk.parentNode.removeChild(blk);
            } else {
                keepcategories[catName] = 1;
                if (type.indexOf("variables") == 0) {
                    keepcategories["Variables"] = 1;
                }
            }
        }
        for (let ci = 0; ci < categories.length; ++ci) {
            let cat = categories.item(ci);
            let catName = cat.getAttribute("name");
            if (!keepcategories[catName] && catName != advancedCategoryName) {
                cat.parentNode.removeChild(cat);
            }
        }
<<<<<<< HEAD
        workspace.updateToolbox(tb);
=======

        // add trash icon to toolbox
        if (!$('#blocklyTrashIcon').length) {
            let trashDiv = document.createElement('div');
            trashDiv.id = "blocklyTrashIcon";
            trashDiv.style.opacity = '0';
            trashDiv.style.display = 'none';
            let trashIcon = document.createElement('i');
            trashIcon.className = 'trash icon';
            trashDiv.appendChild(trashIcon);
            $('.blocklyToolboxDiv').append(trashDiv);
        }
>>>>>>> 36b20b18
    }

    export function initToolboxButtons(toolbox: HTMLElement, id: string, addCallback: (ev?: MouseEvent) => void, undoCallback: (ev?: MouseEvent) => void): void {
        if (!$(`#${id}`).length) {
            let blocklyToolboxButtons = document.createElement('div');
            blocklyToolboxButtons.id = id;
            blocklyToolboxButtons.className = 'ui equal width stackable grid blocklyToolboxButtons';

            if (addCallback) {
                // add "Add package" button to toolbox
                let addButtonDiv = document.createElement('div');
                addButtonDiv.className = 'column';
                let addPackageButton = document.createElement('button');
                addPackageButton.setAttribute('role', 'button');
                addPackageButton.setAttribute('aria-label', lf("Add Package..."));
                addPackageButton.setAttribute('title', lf("Add Package..."));
                addPackageButton.onclick = addCallback;
                addPackageButton.className = 'ui icon button blocklyToolboxButton blocklyAddPackageButton';
                let addpackageIcon = document.createElement('i');
                addpackageIcon.className = 'plus icon';
                addPackageButton.appendChild(addpackageIcon);
                addButtonDiv.appendChild(addPackageButton);
                blocklyToolboxButtons.appendChild(addButtonDiv);
            }

            if (undoCallback) {
                // add "undo" button to toolbox
                let undoButtonDiv = document.createElement('div');
                undoButtonDiv.className = 'column';
                let undoButton = document.createElement('button');
                undoButton.setAttribute('role', 'button');
                undoButton.setAttribute('aria-label', lf("Undo"));
                undoButton.setAttribute('title', lf("Undo"));
                undoButton.onclick = undoCallback;
                undoButton.className = 'ui icon button blocklyToolboxButton blocklyUndoButton';
                let undoIcon = document.createElement('i');
                undoIcon.className = 'undo icon';
                undoButton.appendChild(undoIcon);
                undoButtonDiv.appendChild(undoButton);
                blocklyToolboxButtons.appendChild(undoButtonDiv);
            }

            toolbox.appendChild(blocklyToolboxButtons);
        }
    }

    function categoryElement(tb: Element, nameid: string): Element {
        return tb ? tb.querySelector(`category[nameid="${nameid.toLowerCase()}"]`) : undefined;
    }

    export function cleanBlocks() {
        pxt.debug('removing all custom blocks')
        for (let b in cachedBlocks)
            removeBlock(cachedBlocks[b].fn);
    }

    function removeBlock(fn: pxtc.SymbolInfo) {
        delete Blockly.Blocks[fn.attributes.blockId];
        delete cachedBlocks[fn.attributes.blockId];
    }

    let blocklyInitialized = false;
    function init() {
        if (blocklyInitialized) return;
        blocklyInitialized = true;

        goog.provide('Blockly.Blocks.device');
        goog.require('Blockly.Blocks');

        if (window.navigator.pointerEnabled) {
            (Blockly.bindEvent_ as any).TOUCH_MAP = {
                mousedown: 'pointerdown',
                mousemove: 'pointermove',
                mouseup: 'pointerup'
            };
            document.body.style.touchAction = 'none';
        }

        Blockly.FieldCheckbox.CHECK_CHAR = '■';

        initContextMenu();
        initOnStart();
        initMath();
        initVariables();
        initLoops();
        initLogic();
        initText();
        initDrag();
        initToolboxColor();

        Blockly.BlockSvg.START_HAT = !!pxt.appTarget.appTheme.blockHats;
    }

    function setHelpResources(block: any, id: string, name: string, tooltip: any, url: string) {
        if (tooltip) block.setTooltip(tooltip);
        if (url) block.setHelpUrl(url);

        let tb = document.getElementById('blocklyToolboxDefinition');
        let xml: HTMLElement = tb ? tb.querySelector(`category block[type~='${id}']`) as HTMLElement : undefined;
        block.codeCard = <pxt.CodeCard>{
            header: name,
            name: name,
            software: 1,
            description: goog.isFunction(tooltip) ? tooltip() : tooltip,
            blocksXml: xml ? (`<xml xmlns="http://www.w3.org/1999/xhtml">` + (cleanOuterHTML(xml) || `<block type="${id}"></block>`) + "</xml>") : undefined,
            url: url
        };
    }

    function installHelpResources(id: string, name: string, tooltip: any, url: string) {
        let block = Blockly.Blocks[id];
        let old = block.init;
        if (!old) return;

        block.init = function () {
            old.call(this);
            let block = this;
            setHelpResources(this, id, name, goog.isFunction(tooltip) ? function () { return tooltip(block); } : tooltip, url);
        }
    }

    function initLoops() {
        let msg: any = Blockly.Msg;

        // builtin controls_repeat_ext
        msg.CONTROLS_REPEAT_TITLE = lf("repeat %1 times");
        msg.CONTROLS_REPEAT_INPUT_DO = lf("{id:repeat}do");
        installHelpResources(
            'controls_repeat_ext',
            lf("a loop that repeats and increments an index"),
            lf("Do some statements several times."),
            '/blocks/loops/repeat'
        );

        // pxt device_while
        Blockly.Blocks['device_while'] = {
            init: function () {
                this.jsonInit({
                    "message0": lf("while %1"),
                    "args0": [
                        {
                            "type": "input_value",
                            "name": "COND",
                            "check": "Boolean"
                        }
                    ],
                    "previousStatement": null,
                    "nextStatement": null,
                    "colour": blockColors['loops']
                });
                this.appendStatementInput("DO")
                    .appendField(lf("{id:while}do"));

                setHelpResources(this,
                    'device_while',
                    lf("a loop that repeats while the condition is true"),
                    lf("Run the same sequence of actions while the condition is met."),
                    '/blocks/loops/while'
                );
            }
        };

        // pxt controls_simple_for
        Blockly.Blocks['controls_simple_for'] = {
            /**
             * Block for 'for' loop.
             * @this Blockly.Block
             */
            init: function () {
                this.jsonInit({
                    "message0": lf("for %1 from 0 to %2"),
                    "args0": [
                        {
                            "type": "field_variable",
                            "name": "VAR",
                            "variable": lf("{id:var}item")
                            // Please note that most multilingual characters
                            // cannot be used as variable name at this point.
                            // Translate or decide the default variable name
                            // with care.
                        },
                        {
                            "type": "input_value",
                            "name": "TO",
                            "check": "Number"
                        }
                    ],
                    "previousStatement": null,
                    "nextStatement": null,
                    "colour": blockColors['loops'],
                    "inputsInline": true
                });
                this.appendStatementInput('DO')
                    .appendField(lf("{id:for}do"));

                let thisBlock = this;
                setHelpResources(this,
                    'controls_simple_for',
                    lf("a loop that repeats the number of times you say"),
                    function () {
                        return lf("Have the variable '{0}' take on the values from 0 to the end number, counting by 1, and do the specified blocks.", thisBlock.getFieldValue('VAR'));
                    },
                    '/blocks/loops/for'
                );
            },
            /**
             * Return all variables referenced by this block.
             * @return {!Array.<string>} List of variable names.
             * @this Blockly.Block
             */
            getVars: function (): any[] {
                return [this.getFieldValue('VAR')];
            },
            /**
             * Notification that a variable is renaming.
             * If the name matches one of this block's variables, rename it.
             * @param {string} oldName Previous name of variable.
             * @param {string} newName Renamed variable.
             * @this Blockly.Block
             */
            renameVar: function (oldName: string, newName: string) {
                if (Blockly.Names.equals(oldName, this.getFieldValue('VAR'))) {
                    this.setFieldValue(newName, 'VAR');
                }
            },
            /**
             * Add menu option to create getter block for loop variable.
             * @param {!Array} options List of menu options to add to.
             * @this Blockly.Block
             */
            customContextMenu: function (options: any[]) {
                if (!this.isCollapsed()) {
                    let option: any = { enabled: true };
                    let name = this.getFieldValue('VAR');
                    option.text = lf("Create 'get {0}'", name);
                    let xmlField = goog.dom.createDom('field', null, name);
                    xmlField.setAttribute('name', 'VAR');
                    let xmlBlock = goog.dom.createDom('block', null, xmlField);
                    xmlBlock.setAttribute('type', 'variables_get');
                    option.callback = Blockly.ContextMenu.callbackFactory(this, xmlBlock);
                    options.push(option);
                }
            }
        };
    }

    export var onShowContextMenu: (workspace: Blockly.Workspace,
        items: Blockly.ContextMenu.MenuItem[]) => void = undefined;

    // TODO: port changes to blockly
    export function initMouse(ws: Blockly.Workspace) {
        // Blockly wheel scroll and zoom:
        Blockly.bindEvent_(ws.svgGroup_, 'wheel', ws, ev => {
            let e = ev as WheelEvent;
            Blockly.terminateDrag_();
            const delta = e.deltaY > 0 ? -1 : 1;
            const position = Blockly.mouseToSvg(e, ws.getParentSvg());
            if (e.ctrlKey || e.metaKey)
                ws.zoom(position.x, position.y, delta);
            else if (ws.scrollbar) {
                let y = parseFloat(ws.scrollbar.vScroll.svgHandle_.getAttribute("y") || "0");
                y /= ws.scrollbar.vScroll.ratio_;
                ws.scrollbar.vScroll.set(y + e.deltaY);
                ws.scrollbar.resize();
            }
            e.preventDefault();
        });
    }

    /**
     * The following patch to blockly is to add the Trash icon on top of the toolbox,
     * the trash icon should only show when a user drags a block that is already in the workspace.
     */
    function initDrag() {
        const calculateDistance = (elem: any, mouseX: any) => {
            return Math.floor(mouseX - (elem.offset().left + (elem.width() / 2)));
        }
        /**
         * Track a drag of an object on this workspace.
         * @param {!Event} e Mouse move event.
         * @return {!goog.math.Coordinate} New location of object.
         */
        let moveDrag = (<any>Blockly).WorkspaceSvg.prototype.moveDrag;
        (<any>Blockly).WorkspaceSvg.prototype.moveDrag = function (e: any) {
            const blocklyTreeRoot = $('.blocklyTreeRoot');
            const trashIcon = $("#blocklyTrashIcon");
            const distance = calculateDistance(blocklyTreeRoot, e.pageX);
            if (distance < 200) {
                const opacity = distance / 200;
                trashIcon.css('opacity', 1 - opacity);
                trashIcon.show();
                blocklyTreeRoot.css('opacity', opacity);
            } else {
                trashIcon.hide();
                blocklyTreeRoot.css('opacity', 1);
            }
            return moveDrag.call(this, e);
        };

        /**
         * Stop binding to the global mouseup and mousemove events.
         * @private
         */
        let terminateDrag_ = (<any>Blockly).terminateDrag_;
        (<any>Blockly).terminateDrag_ = function () {
            $("#blocklyTrashIcon").hide();
            $('.blocklyTreeRoot').css('opacity', 1);
            terminateDrag_.call(this);
        }
    }

    function initToolboxColor() {
        let appTheme = pxt.appTarget.appTheme;

        if (appTheme.coloredToolbox) {
            /**
             * Recursively add colours to this toolbox.
             * @param {Blockly.Toolbox.TreeNode} opt_tree Starting point of tree.
             *     Defaults to the root node.
             * @private
             */
            (<any>Blockly).Toolbox.prototype.addColour_ = function (opt_tree: any) {
                let tree = opt_tree || this.tree_;
                let children = tree.getChildren();
                for (let i = 0, child: any; child = children[i]; i++) {
                    let element = child.getRowElement();
                    if (element) {
                        let border = '';
                        if (this.hasColours_) {
                            border = '8px solid ' + (child.hexColour || '#ddd');
                        } else {
                            border = 'none';
                        }
                        if (this.workspace_.RTL) {
                            element.style.borderRight = border;
                        } else {
                            element.style.borderLeft = border;
                        }
                        element.style.color = (child.hexColour || '#000');
                    }
                    this.addColour_(child);
                }
            };
        } else if (appTheme.invertedToolbox) {
            /**
             * Recursively add colours to this toolbox.
             * @param {Blockly.Toolbox.TreeNode} opt_tree Starting point of tree.
             *     Defaults to the root node.
             * @private
             */
            (<any>Blockly).Toolbox.prototype.addColour_ = function (opt_tree: any) {
                let tree = opt_tree || this.tree_;
                let children = tree.getChildren();
                for (let i = 0, child: any; child = children[i]; i++) {
                    let element = child.getRowElement();
                    let onlyChild = children.length == 1;
                    if (element) {
                        let nextElement = element.parentNode.nextSibling;
                        let previousElement = element.parentNode.previousSibling;
                        if (!nextElement && !onlyChild) {
                            element.className += ' blocklyTreeRowBottom';
                        }
                        if (!previousElement && !onlyChild) {
                            element.className += ' blocklyTreeRowTop';
                        }
                        if (this.hasColours_) {
                            element.style.color = '#fff';
                            element.style.background = (child.hexColour || '#ddd');
                        }
                    }
                    this.addColour_(child);
                }
            };

            /**
             * Display/hide the flyout when an item is selected.
             * @param {goog.ui.tree.BaseNode} node The item to select.
             * @override
             */
            let setSelectedItem = (<any>Blockly).Toolbox.TreeControl.prototype.setSelectedItem;
            (<any>Blockly).Toolbox.TreeControl.prototype.setSelectedItem = function (node: any) {
                let toolbox = this.toolbox_;
                // Capture the last category and reset it after Blockly's setSelectedItem has been called.
                let lastCategory = toolbox.lastCategory_;
                setSelectedItem.call(this, node);
                if (lastCategory) {
                    // reset last category colour
                    lastCategory.getRowElement().style.backgroundColor = lastCategory.hexColour;
                }
            };
        }
    }

    function initContextMenu() {
        // Translate the context menu for blocks.
        let msg: any = Blockly.Msg;
        msg.DUPLICATE_BLOCK = lf("{id:block}Duplicate");
        msg.REMOVE_COMMENT = lf("Remove Comment");
        msg.ADD_COMMENT = lf("Add Comment");
        msg.EXTERNAL_INPUTS = lf("External Inputs");
        msg.INLINE_INPUTS = lf("Inline Inputs");
        msg.EXPAND_BLOCK = lf("Expand Block");
        msg.COLLAPSE_BLOCK = lf("Collapse Block");
        msg.ENABLE_BLOCK = lf("Enable Block");
        msg.DISABLE_BLOCK = lf("Disable Block");
        msg.DELETE_BLOCK = lf("Delete Block");
        msg.DELETE_X_BLOCKS = lf("Delete %1 Blocks");
        msg.HELP = lf("Help");

        /**
         * Show the context menu for the workspace.
         * @param {!Event} e Mouse event.
         * @private
         */
        (<any>Blockly).WorkspaceSvg.prototype.showContextMenu_ = function (e: any) {
            if (this.options.readOnly || this.isFlyout) {
                return;
            }
            let menuOptions: Blockly.ContextMenu.MenuItem[] = [];
            let topBlocks = this.getTopBlocks(true);
            let eventGroup = Blockly.genUid();

            // Options to undo/redo previous action.
            let undoOption: any = {};
            undoOption.text = lf("Undo");
            undoOption.enabled = this.undoStack_.length > 0;
            undoOption.callback = this.undo.bind(this, false);
            menuOptions.push(undoOption);
            let redoOption: any = {};
            redoOption.text = lf("Redo");
            redoOption.enabled = this.redoStack_.length > 0;
            redoOption.callback = this.undo.bind(this, true);
            menuOptions.push(redoOption);

            // Add a little animation to collapsing and expanding.
            const DELAY = 10;
            if (this.options.collapse) {
                let hasCollapsedBlocks = false;
                let hasExpandedBlocks = false;
                for (let i = 0; i < topBlocks.length; i++) {
                    let block = topBlocks[i];
                    while (block) {
                        if (block.isCollapsed()) {
                            hasCollapsedBlocks = true;
                        } else {
                            hasExpandedBlocks = true;
                        }
                        block = block.getNextBlock();
                    }
                }

                /**
                 * Option to collapse or expand top blocks.
                 * @param {boolean} shouldCollapse Whether a block should collapse.
                 * @private
                 */
                const toggleOption = function (shouldCollapse: boolean) {
                    let ms = 0;
                    for (let i = 0; i < topBlocks.length; i++) {
                        let block = topBlocks[i];
                        while (block) {
                            setTimeout(block.setCollapsed.bind(block, shouldCollapse), ms);
                            block = block.getNextBlock();
                            ms += DELAY;
                        }
                    }
                };

                // Option to collapse top blocks.
                const collapseOption: any = { enabled: hasExpandedBlocks };
                collapseOption.text = lf("Collapse Block");
                collapseOption.callback = function () {
                    pxt.tickEvent("blocks.context.collapse")
                    toggleOption(true);
                };
                menuOptions.push(collapseOption);

                // Option to expand top blocks.
                const expandOption: any = { enabled: hasCollapsedBlocks };
                expandOption.text = lf("Expand Block");
                expandOption.callback = function () {
                    pxt.tickEvent("blocks.context.expand")
                    toggleOption(false);
                };
                menuOptions.push(expandOption);
            }

            // Option to delete all blocks.
            // Count the number of blocks that are deletable.
            let deleteList: any[] = [];
            function addDeletableBlocks(block: any) {
                if (block.isDeletable()) {
                    deleteList = deleteList.concat(block.getDescendants());
                } else {
                    let children = block.getChildren();
                    for (let i = 0; i < children.length; i++) {
                        addDeletableBlocks(children[i]);
                    }
                }
            }
            for (let i = 0; i < topBlocks.length; i++) {
                addDeletableBlocks(topBlocks[i]);
            }

            function deleteNext() {
                (<any>Blockly).Events.setGroup(eventGroup);
                let block = deleteList.shift();
                if (block) {
                    if (block.workspace) {
                        block.dispose(false, true);
                        setTimeout(deleteNext, DELAY);
                    } else {
                        deleteNext();
                    }
                }
                Blockly.Events.setGroup(false);
            }

            const deleteOption = {
                text: deleteList.length == 1 ? lf("Delete Block") :
                    lf("Delete {0} Blocks", deleteList.length),
                enabled: deleteList.length > 0,
                callback: function () {
                    pxt.tickEvent("blocks.context.delete");
                    if (deleteList.length < 2 ||
                        window.confirm(lf("Delete all {0} blocks?", deleteList.length))) {
                        deleteNext();
                    }
                }
            };
            menuOptions.push(deleteOption);

            const formatCodeOption = {
                text: lf("Format Code"),
                enabled: true,
                callback: () => {
                    pxt.tickEvent("blocks.context.format");
                    pxt.blocks.layout.flow(this);
                }
            }
            menuOptions.push(formatCodeOption);

            const shuffleOption = {
                text: lf("Shuffle Blocks"),
                enabled: topBlocks.length > 0,
                callback: () => {
                    pxt.tickEvent("blocks.context.shuffle");
                    pxt.blocks.layout.shuffle(this, 1);
                }
            };
            menuOptions.push(shuffleOption);

            const screenshotOption = {
                text: lf("Download Screenshot"),
                enabled: topBlocks.length > 0,
                callback: () => {
                    pxt.tickEvent("blocks.context.screenshot");
                    pxt.blocks.layout.screenshotAsync(this)
                        .done((uri) => {
                            if (pxt.BrowserUtils.isSafari())
                                uri = uri.replace(/^data:image\/[^;]/, 'data:application/octet-stream');
                            BrowserUtils.browserDownloadDataUri(
                                uri,
                                `${pxt.appTarget.nickname || pxt.appTarget.forkof || pxt.appTarget.id}-${lf("screenshot")}.png`);
                        });
                }
            };
            menuOptions.push(screenshotOption);

            // custom options...
            if (onShowContextMenu)
                onShowContextMenu(this, menuOptions);

            Blockly.ContextMenu.show(e, menuOptions, this.RTL);
        };

        // We override Blockly's category mouse event handler so that only one
        // category can be expanded at a time. Also prevent categories from toggling
        // once openend.
        Blockly.Toolbox.TreeNode.prototype.onMouseDown = function (a: Event) {
<<<<<<< HEAD
=======
            // Expand icon.
>>>>>>> 36b20b18
            const that = <Blockly.Toolbox.TreeNode>this;

            if (!that.isSelected()) {
                // Collapse the currently selected node and its parent nodes
                collapseMoreCategory(that.getTree().getSelectedItem(), that);
            }

            if (that.hasChildren() && that.isUserCollapsible_) {
                // If this is a category of categories, we want to toggle when clicked
                if (that.getChildCount() > 1) {
                    that.toggle();
                    if (that.isSelected()) {
                        that.getTree().setSelectedItem(null);
                    }
                    else {
                        that.select();
                    }
                }
                else {
                    // If this category has 1 or less children, don't bother toggling; we always want "More..." to show
                    if (that.isSelected()) {
                        collapseMoreCategory(that.getTree().getSelectedItem(), that);
                        that.getTree().setSelectedItem(null);
                    } else {
                        that.setExpanded(true);
                        that.select();
                    }
                }
<<<<<<< HEAD
            }
            else if (!that.isSelected()) {
=======
            } else if (that.isSelected()) {
                that.getTree().setSelectedItem(null);
            } else {
>>>>>>> 36b20b18
                that.select();
            }

            that.updateRow()
        }

        // We also must override this handler to handle the case where no category is selected (e.g. clicking outside the toolbox)
        const oldSetSelectedItem = Blockly.Toolbox.TreeControl.prototype.setSelectedItem;
        (<any>Blockly).Toolbox.TreeControl.prototype.setSelectedItem = function (a: Blockly.Toolbox.TreeNode) {
            const that = <Blockly.Toolbox.TreeControl>this;

            if (a === null) {
                collapseMoreCategory(that.selectedItem_);
            }

            oldSetSelectedItem.call(that, a);
        }
    }

    function collapseMoreCategory(cat: Blockly.Toolbox.TreeNode, child?: Blockly.Toolbox.TreeNode) {
        while (cat) {
            // Only collapse categories that have a single child (e.g. "More...")
            if (cat.getChildCount() === 1 && cat.isUserCollapsible_ && cat != child && (!child || !isChild(child, cat))) {
                cat.setExpanded(false);
                cat.updateRow();
            }
            cat = cat.getParent();
        }
    }

    function isChild(child: Blockly.Toolbox.TreeNode, parent: Blockly.Toolbox.TreeNode): boolean {
        const myParent = child.getParent();
        if (myParent) {
            return myParent === parent || isChild(myParent, parent);
        }
        return false;
    }

    function initOnStart() {
        // pxt math_op2
        Blockly.Blocks[ts.pxtc.ON_START_TYPE] = {
            init: function () {
                this.jsonInit({
                    "message0": lf("on start %1 %2"),
                    "args0": [
                        {
                            "type": "input_dummy"
                        },
                        {
                            "type": "input_statement",
                            "name": "HANDLER"
                        }
                    ],
                    "colour": (pxt.appTarget.runtime ? pxt.appTarget.runtime.onStartColor : '') || blockColors['loops']
                });

                setHelpResources(this,
                    ts.pxtc.ON_START_TYPE,
                    lf("on start event"),
                    lf("Run code when the program starts"),
                    '/blocks/on-start'
                );
            }
        };
    }

    function initMath() {
        // pxt math_op2
        Blockly.Blocks['math_op2'] = {
            init: function () {
                this.jsonInit({
                    "message0": lf("%1 of %2 and %3"),
                    "args0": [
                        {
                            "type": "field_dropdown",
                            "name": "op",
                            "options": [
                                [lf("{id:op}min"), "min"],
                                [lf("{id:op}max"), "max"]
                            ]
                        },
                        {
                            "type": "input_value",
                            "name": "x",
                            "check": "Number"
                        },
                        {
                            "type": "input_value",
                            "name": "y",
                            "check": "Number"
                        }
                    ],
                    "inputsInline": true,
                    "output": "Number",
                    "colour": blockColors['math']
                });

                let thisBlock = this;
                setHelpResources(this,
                    'math_op2',
                    lf("minimum or maximum of 2 numbers"),
                    function () {
                        return thisBlock.getFieldValue('op') == 'min' ? lf("smaller value of 2 numbers") : lf("larger value of 2 numbers");
                    },
                    '/blocks/math'
                );
            }
        };

        // pxt math_op3
        Blockly.Blocks['math_op3'] = {
            init: function () {
                this.jsonInit({
                    "message0": lf("absolute of %1"),
                    "args0": [
                        {
                            "type": "input_value",
                            "name": "x",
                            "check": "Number"
                        }
                    ],
                    "inputsInline": true,
                    "output": "Number",
                    "colour": blockColors['math']
                });

                setHelpResources(this,
                    'math_op3',
                    lf("absolute number"),
                    lf("absolute value of a number"),
                    '/blocks/math/abs'
                );
            }
        };

        // pxt device_random
        Blockly.Blocks['device_random'] = {
            init: function () {
                this.jsonInit({
                    "message0": lf("pick random 0 to %1"),
                    "args0": [
                        {
                            "type": "input_value",
                            "name": "limit",
                            "check": "Number"
                        }
                    ],
                    "inputsInline": true,
                    "output": "Number",
                    "colour": blockColors['math']
                });

                setHelpResources(this,
                    'device_random',
                    lf("pick random number"),
                    lf("Returns a random integer between 0 and the specified bound (inclusive)."),
                    '/blocks/math/random'
                );
            }
        };

        // builtin math_number
        //XXX Integer validation needed.
        installHelpResources(
            'math_number',
            lf("{id:block}number"),
            (pxt.appTarget.compile && pxt.appTarget.compile.floatingPoint) ? lf("a decimal number") : lf("an integer number"),
            '/blocks/math/random'
        );

        // builtin math_arithmetic
        let msg: any = Blockly.Msg;
        msg.MATH_ADDITION_SYMBOL = lf("{id:op}+");
        msg.MATH_SUBTRACTION_SYMBOL = lf("{id:op}-");
        msg.MATH_MULTIPLICATION_SYMBOL = lf("{id:op}×");
        msg.MATH_DIVISION_SYMBOL = lf("{id:op}÷");
        msg.MATH_POWER_SYMBOL = lf("{id:op}^");

        let TOOLTIPS: any = {
            'ADD': lf("Return the sum of the two numbers."),
            'MINUS': lf("Return the difference of the two numbers."),
            'MULTIPLY': lf("Return the product of the two numbers."),
            'DIVIDE': lf("Return the quotient of the two numbers."),
            'POWER': lf("Return the first number raised to the power of the second number."),
        };
        installHelpResources(
            'math_arithmetic',
            lf("arithmetic operation"),
            function (block: any) {
                return TOOLTIPS[block.getFieldValue('OP')];
            },
            '/blocks/math'
        );

        // builtin math_modulo
        msg.MATH_MODULO_TITLE = lf("remainder of %1 ÷ %2");
        installHelpResources(
            'math_modulo',
            lf("division remainder"),
            lf("Return the remainder from dividing the two numbers."),
            '/blocks/math'
        );
    }

    function initVariables() {
        let varname = lf("{id:var}item");
        Blockly.Variables.flyoutCategory = function (workspace: Blockly.Workspace) {
            let xmlList: HTMLElement[] = [];
            let button = goog.dom.createDom('button');
            button.setAttribute('text', lf("Make a Variable"));
            button.setAttribute('callbackKey', 'CREATE_VARIABLE');

            Blockly.registerButtonCallback('CREATE_VARIABLE', function(button: Blockly.FlyoutButton) {
                Blockly.Variables.createVariable(button.getTargetWorkspace());
            });
            xmlList.push(button);

            let variableList = Blockly.Variables.allVariables(workspace);
            variableList.sort(goog.string.caseInsensitiveCompare);
            // In addition to the user's variables, we also want to display the default
            // variable name at the top.  We also don't want this duplicated if the
            // user has created a variable of the same name.
            goog.array.remove(variableList, varname);
            variableList.unshift(varname);

            // variables getters first
            for (let i = 0; i < variableList.length; i++) {
                // <block type="variables_get" gap="24">
                //   <field name="VAR">item</field>
                // </block>
                let block = goog.dom.createDom('block');
                block.setAttribute('type', 'variables_get');
                block.setAttribute('gap', '8');
                let field = goog.dom.createDom('field', null, variableList[i]);
                field.setAttribute('name', 'VAR');
                block.appendChild(field);
                xmlList.push(block);
            }
            xmlList[xmlList.length - 1].setAttribute('gap', '24');

            for (let i = 0; i < Math.min(1, variableList.length); i++) {
                {
                    // <block type="variables_set" gap="8">
                    //   <field name="VAR">item</field>
                    // </block>
                    let block = goog.dom.createDom('block');
                    block.setAttribute('type', 'variables_set');
                    block.setAttribute('gap', '8');
                    {
                        let field = goog.dom.createDom('field', null, variableList[i]);
                        field.setAttribute('name', 'VAR');
                        block.appendChild(field);
                    }
                    {
                        let value = goog.dom.createDom('value');
                        value.setAttribute('name', 'VALUE');
                        let shadow = goog.dom.createDom('shadow');
                        shadow.setAttribute("type", "math_number");
                        value.appendChild(shadow);
                        let field = goog.dom.createDom('field');
                        field.setAttribute('name', 'NUM');
                        field.appendChild(document.createTextNode("0"));
                        shadow.appendChild(field);
                        block.appendChild(value);
                    }

                    xmlList.push(block);
                }
                {
                    // <block type="variables_get" gap="24">
                    //   <field name="VAR">item</field>
                    // </block>
                    let block = goog.dom.createDom('block');
                    block.setAttribute('type', 'variables_change');
                    block.setAttribute('gap', '24');
                    let value = goog.dom.createDom('value');
                    value.setAttribute('name', 'VALUE');
                    let shadow = goog.dom.createDom('shadow');
                    shadow.setAttribute("type", "math_number");
                    value.appendChild(shadow);
                    let field = goog.dom.createDom('field');
                    field.setAttribute('name', 'NUM');
                    field.appendChild(document.createTextNode("1"));
                    shadow.appendChild(field);
                    block.appendChild(value);

                    xmlList.push(block);
                }
            }
            return xmlList;
        };

        // builtin variables_get
        let msg: any = Blockly.Msg;
        msg.VARIABLES_GET_CREATE_SET = lf("Create 'set %1'");
        installHelpResources(
            'variables_get',
            lf("get the value of a variable"),
            lf("Returns the value of this variable."),
            '/blocks/variables'
        );

        // builtin variables_set
        msg.VARIABLES_SET = lf("set %1 to %2");
        msg.VARIABLES_DEFAULT_NAME = varname;
        //XXX Do not translate the default variable name.
        //XXX Variable names with Unicode character are harmful at this point.
        msg.VARIABLES_SET_CREATE_GET = lf("Create 'get %1'");
        installHelpResources(
            'variables_set',
            lf("assign the value of a variable"),
            lf("Sets this variable to be equal to the input."),
            '/blocks/variables/assign'
        );

        // pxt variables_change
        Blockly.Blocks['variables_change'] = {
            init: function () {
                this.jsonInit({
                    "message0": lf("change %1 by %2"),
                    "args0": [
                        {
                            "type": "field_variable",
                            "name": "VAR",
                            "variable": varname
                        },
                        {
                            "type": "input_value",
                            "name": "VALUE",
                            "check": "Number"
                        }
                    ],
                    "inputsInline": true,
                    "previousStatement": null,
                    "nextStatement": null,
                    "colour": blockColors['variables']
                });

                setHelpResources(this,
                    'variables_change',
                    lf("update the value of a number variable"),
                    lf("Changes the value of the variable by this amount"),
                    '/blocks/variables/change-var'
                );
            }
        };
    }

    function initLogic() {
        let msg: any = Blockly.Msg;

        // builtin controls_if
        msg.CONTROLS_IF_MSG_IF = lf("{id:logic}if");
        msg.CONTROLS_IF_MSG_THEN = lf("{id:logic}then");
        msg.CONTROLS_IF_MSG_ELSE = lf("{id:logic}else");
        msg.CONTROLS_IF_MSG_ELSEIF = lf("{id:logic}else if");
        msg.CONTROLS_IF_TOOLTIP_1 = lf("If a value is true, then do some statements.");
        msg.CONTROLS_IF_TOOLTIP_2 = lf("If a value is true, then do the first block of statements. Otherwise, do the second block of statements.");
        msg.CONTROLS_IF_TOOLTIP_3 = lf("If the first value is true, then do the first block of statements. Otherwise, if the second value is true, do the second block of statements.");
        msg.CONTROLS_IF_TOOLTIP_4 = lf("If the first value is true, then do the first block of statements. Otherwise, if the second value is true, do the second block of statements. If none of the values are true, do the last block of statements.");
        installHelpResources(
            'controls_if',
            lf("a conditional statement"),
            undefined,
            "blocks/logic/if"
        );

        // builtin logic_compare
        msg.LOGIC_COMPARE_TOOLTIP_EQ = lf("Return true if both inputs equal each other.");
        msg.LOGIC_COMPARE_TOOLTIP_NEQ = lf("Return true if both inputs are not equal to each other.");
        msg.LOGIC_COMPARE_TOOLTIP_LT = lf("Return true if the first input is smaller than the second input.");
        msg.LOGIC_COMPARE_TOOLTIP_LTE = lf("Return true if the first input is smaller than or equal to the second input.");
        msg.LOGIC_COMPARE_TOOLTIP_GT = lf("Return true if the first input is greater than the second input.");
        msg.LOGIC_COMPARE_TOOLTIP_GTE = lf("Return true if the first input is greater than or equal to the second input.");
        installHelpResources(
            'logic_compare',
            lf("comparing two numbers"),
            undefined,
            '/blocks/logic/boolean'
        );

        // builtin logic_operation
        msg.LOGIC_OPERATION_AND = lf("{id:op}and");
        msg.LOGIC_OPERATION_OR = lf("{id:op}or");
        msg.LOGIC_OPERATION_TOOLTIP_AND = lf("Return true if both inputs are true."),
            msg.LOGIC_OPERATION_TOOLTIP_OR = lf("Return true if at least one of the inputs is true."),
            installHelpResources(
                'logic_operation',
                lf("boolean operation"),
                undefined,
                '/blocks/logic/boolean'
            );

        // builtin logic_negate
        msg.LOGIC_NEGATE_TITLE = lf("not %1");
        installHelpResources(
            'logic_negate',
            lf("logical negation"),
            lf("Returns true if the input is false. Returns false if the input is true."),
            '/blocks/logic/boolean'
        );

        // builtin logic_boolean
        msg.LOGIC_BOOLEAN_TRUE = lf("{id:boolean}true");
        msg.LOGIC_BOOLEAN_FALSE = lf("{id:boolean}false");
        installHelpResources(
            'logic_boolean',
            lf("a `true` or `false` value"),
            lf("Returns either true or false."),
            '/blocks/logic/boolean'
        );
    }

    function initText() {
        // builtin text
        installHelpResources(
            'text',
            lf("a piece of text"),
            lf("A letter, word, or line of text."),
            "reference/types/string"
        );

        // builtin text_length
        let msg: any = Blockly.Msg;
        msg.TEXT_LENGTH_TITLE = lf("length of %1");
        installHelpResources(
            'text_length',
            lf("number of characters in the string"),
            lf("Returns the number of letters (including spaces) in the provided text."),
            "reference/types/string-functions"
        );
    }
}<|MERGE_RESOLUTION|>--- conflicted
+++ resolved
@@ -58,6 +58,7 @@
     }
     let cachedBlocks: Map<CachedBlock> = {};
     let cachedToolbox: string = "";
+    const advancedCategoryName = Util.lf("Advanced")
 
     export function blockSymbol(type: string): pxtc.SymbolInfo {
         let b = cachedBlocks[type];
@@ -236,22 +237,13 @@
         return result;
     }
 
-<<<<<<< HEAD
-    function getOrAddSubcategory(parent: Element, name: string, weight: number, colour?: string) {
-        const existing = parent.querySelector(`category[name="${name}"]`);
-=======
     function getOrAddSubcategory(parent: Element, name: string, nameid: string, weight: number, colour?: string) {
         const existing = parent.querySelector(`category[nameid="${nameid.toLowerCase()}"]`);
->>>>>>> 36b20b18
         if (existing) {
             return existing;
         }
 
-<<<<<<< HEAD
-        const newCategory = createCategoryElement(name, weight, colour);
-=======
         const newCategory = createCategoryElement(name, nameid, weight, colour);
->>>>>>> 36b20b18
         parent.appendChild(newCategory)
 
         return newCategory;
@@ -608,9 +600,7 @@
                 cat.parentNode.removeChild(cat);
             }
         }
-<<<<<<< HEAD
         workspace.updateToolbox(tb);
-=======
 
         // add trash icon to toolbox
         if (!$('#blocklyTrashIcon').length) {
@@ -623,7 +613,6 @@
             trashDiv.appendChild(trashIcon);
             $('.blocklyToolboxDiv').append(trashDiv);
         }
->>>>>>> 36b20b18
     }
 
     export function initToolboxButtons(toolbox: HTMLElement, id: string, addCallback: (ev?: MouseEvent) => void, undoCallback: (ev?: MouseEvent) => void): void {
@@ -1204,10 +1193,7 @@
         // category can be expanded at a time. Also prevent categories from toggling
         // once openend.
         Blockly.Toolbox.TreeNode.prototype.onMouseDown = function (a: Event) {
-<<<<<<< HEAD
-=======
             // Expand icon.
->>>>>>> 36b20b18
             const that = <Blockly.Toolbox.TreeNode>this;
 
             if (!that.isSelected()) {
@@ -1236,14 +1222,9 @@
                         that.select();
                     }
                 }
-<<<<<<< HEAD
-            }
-            else if (!that.isSelected()) {
-=======
             } else if (that.isSelected()) {
                 that.getTree().setSelectedItem(null);
             } else {
->>>>>>> 36b20b18
                 that.select();
             }
 

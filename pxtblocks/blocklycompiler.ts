--- conflicted
+++ resolved
@@ -1324,12 +1324,7 @@
         }
 
         function block(n: Node) {
-<<<<<<< HEAD
-            let finalNl = n.noFinalNewline ? "" : "\n"
-
-=======
             let finalNl = n.noFinalNewline ? "" : "\n";
->>>>>>> b81175cd
             if (n.children.length == 0) {
                 write(" { }" + finalNl)
                 return

/// <reference path="../typings/node/node.d.ts"/>
/// <reference path="../built/yelmlib.d.ts"/>
/// <reference path="../built/yelmsim.d.ts"/>


import * as fs from 'fs';
import * as path from 'path';
import * as child_process from 'child_process';

import U = yelm.Util;
import Cloud = yelm.Cloud;

let prevExports = (global as any).savedModuleExports
if (prevExports) {
    module.exports = prevExports
}

export interface UserConfig {
    accessToken?: string;
}

let reportDiagnostic = reportDiagnosticSimply;

function reportDiagnostics(diagnostics: ts.Diagnostic[]): void {
    for (const diagnostic of diagnostics) {
        reportDiagnostic(diagnostic);
    }
}

function reportDiagnosticSimply(diagnostic: ts.Diagnostic): void {
    let output = "";

    if (diagnostic.file) {
        const { line, character } = ts.getLineAndCharacterOfPosition(diagnostic.file, diagnostic.start);
        const relativeFileName = diagnostic.file.fileName;
        output += `${relativeFileName}(${line + 1},${character + 1}): `;
    }

    const category = ts.DiagnosticCategory[diagnostic.category].toLowerCase();
    output += `${category} TS${diagnostic.code}: ${ts.flattenDiagnosticMessageText(diagnostic.messageText, "\n")}`;
    console.log(output);
}

function fatal(msg: string): Promise<any> {
    console.log("Fatal error:", msg)
    throw new Error(msg)
}

let globalConfig: UserConfig = {}

function configPath() {
    let home = process.env["HOME"] || process.env["UserProfile"]
    return home + "/.yelm/config.json"
}

function saveConfig() {
    let path = configPath();
    try {
        fs.mkdirSync(path.replace(/config.json$/, ""))
    } catch (e) { }
    fs.writeFileSync(path, JSON.stringify(globalConfig, null, 4) + "\n")
}

function initConfig() {
    if (fs.existsSync(configPath())) {
        let config = <UserConfig>JSON.parse(fs.readFileSync(configPath(), "utf8"))
        globalConfig = config
        if (config.accessToken) {
            let mm = /^(https?:.*)\?access_token=([\w\.]+)/.exec(config.accessToken)
            if (!mm) {
                fatal("Invalid accessToken format, expecting something like 'https://example.com/?access_token=0abcd.XXXX'")
            }
            Cloud.apiRoot = mm[1].replace(/\/$/, "").replace(/\/api$/, "") + "/api/"
            Cloud.accessToken = mm[2]
        }
    }
}

export function loginAsync(access_token: string) {
    if (/^http/.test(access_token)) {
        globalConfig.accessToken = access_token
        saveConfig()
    } else {
        let root = Cloud.apiRoot.replace(/api\/$/, "")
        console.log("USAGE:")
        console.log(`  yelm login https://example.com/?access_token=...`)
        console.log(`Go to ${root}oauth/gettoken to obtain the token.`)
        return fatal("Bad usage")
    }

    return Promise.resolve()
}

export function apiAsync(path: string, postArguments?: string) {
    let dat = postArguments ? eval("(" + postArguments + ")") : null
    return Cloud.privateRequestAsync({
        url: path,
        data: dat
    })
        .then(resp => {
            console.log(resp.json)
        })
}

function extensionAsync(add: string) {
    let dat = {
        "config": "ws",
        "tag": "v74",
        "replaceFiles": {
            "/generated/xtest.cpp": "namespace xtest {\n    GLUE void hello()\n    {\n        uBit.panic(123);\n " + add + "   }\n}\n",
            "/generated/extpointers.inc": "(uint32_t)(void*)::xtest::hello,\n",
            "/generated/extensions.inc": "#include \"xtest.cpp\"\n"
        },
        "dependencies": {}
    }
    let dat2 = { data: new Buffer(JSON.stringify(dat), "utf8").toString("base64") }
    return Cloud.privateRequestAsync({
        url: "compile/extension",
        data: dat2
    })
        .then(resp => {
            console.log(resp.json)
        })
}

export function compileAsync(...fileNames: string[]) {
    let fileText: any = {}

    fileNames.forEach(fn => {
        fileText[fn] = fs.readFileSync(fn, "utf8")
    })

    let hexinfo = require("../generated/hexinfo.js");

    let res = ts.yelm.compile({
        fileSystem: fileText,
        sourceFiles: fileNames,
        hexinfo: hexinfo
    })

    Object.keys(res.outfiles).forEach(fn =>
        fs.writeFileSync("../built/" + fn, res.outfiles[fn], "utf8"))

    reportDiagnostics(res.diagnostics);

    if (!res.success)
        return Promise.reject(new Error("Errors compiling"))

    return Promise.resolve()
}

let readFileAsync: any = Promise.promisify(fs.readFile)
let writeFileAsync: any = Promise.promisify(fs.writeFile)
let execAsync = Promise.promisify(child_process.exec)

function getBitDrivesAsync(): Promise<string[]> {
    if (process.platform == "win32") {
        return execAsync("wmic PATH Win32_LogicalDisk get DeviceID, VolumeName, FileSystem")
            .then(buf => {
                let res: string[] = []
                buf.toString("utf8").split(/\n/).forEach(ln => {
                    let m = /^([A-Z]:).* MICROBIT/.exec(ln)
                    if (m) {
                        res.push(m[1] + "/")
                    }
                })
                return res
            })
    } else {
        return Promise.resolve([])
    }
}

class Host
    implements yelm.Host {
    resolve(module: yelm.Package, filename: string) {
        if (module.level == 0) {
            return "./" + filename
        } else if (module.verProtocol() == "file") {
            return module.verArgument() + "/" + filename
        } else {
            return "yelm_modules/" + module + "/" + filename
        }
    }

    readFile(module: yelm.Package, filename: string): string {
        let resolved = this.resolve(module, filename)
        try {
            return fs.readFileSync(resolved, "utf8")
        } catch (e) {
            return null
        }
    }

    writeFile(module: yelm.Package, filename: string, contents: string): void {
        let p = this.resolve(module, filename)
        let check = (p: string) => {
            let dir = p.replace(/\/[^\/]+$/, "")
            if (dir != p) {
                check(dir)
                if (!fs.existsSync(dir)) {
                    fs.mkdirSync(dir)
                }
            }
        }
        check(p)
        fs.writeFileSync(p, contents, "utf8")
    }

    getHexInfoAsync(extInfo: ts.yelm.ExtensionInfo) {
        if (extInfo.sha === baseExtInfo.sha)
            return Promise.resolve(require(__dirname + "/../generated/hexinfo.js"))

        return buildHexAsync(extInfo)
            .then(() => patchHexInfo(extInfo))
    }

    downloadPackageAsync(pkg: yelm.Package) {
        let proto = pkg.verProtocol()

        if (proto == "pub") {
            return Cloud.downloadScriptFilesAsync(pkg.verArgument())
                .then(resp =>
                    U.iterStringMap(resp, (fn: string, cont: string) => {
                        pkg.host().writeFile(pkg, fn, cont)
                    }))
        } else if (proto == "file") {
            console.log(`skip download of local pkg: ${pkg.version()}`)
            return Promise.resolve()
        } else {
            return Promise.reject(`Cannot download ${pkg.version()}; unknown protocol`)
        }
    }

    resolveVersionAsync(pkg: yelm.Package) {
        return Cloud.privateGetAsync(yelm.pkgPrefix + pkg.id).then(r => {
            let id = r["scriptid"]
            if (!id) {
                U.userError("scriptid no set on ptr for pkg " + pkg.id)
            }
            return id
        })
    }

}

let mainPkg = new yelm.MainPackage(new Host())
let baseExtInfo = yelm.cpp.getExtensionInfo(null);

export function installAsync(packageName?: string) {
    ensurePkgDir();
    if (packageName) {
        return mainPkg.installPkgAsync(packageName)
    } else {
        return mainPkg.installAllAsync()
    }
}

export function initAsync(packageName: string) {
    return mainPkg.initAsync(packageName || "")
        .then(() => mainPkg.installAllAsync())
}

export function publishAsync() {
    ensurePkgDir();
    return mainPkg.publishAsync()
}

enum BuildOption {
    JustBuild,
    Run,
    Deploy
}

export function serviceAsync(cmd: string) {
    let fn = "built/response.json"
    return mainPkg.serviceAsync(cmd)
        .then(res => {
            if (res.errorMessage) {
                console.error("Error calling service:", res.errorMessage)
                process.exit(1)
            } else {
                mainPkg.host().writeFile(mainPkg, fn, JSON.stringify(res, null, 1))
                console.log("wrote results to " + fn)
            }
        })
}

export function genembedAsync() {
    let fn = "built/yelmembed.js"
    return mainPkg.filesToBePublishedAsync()
        .then(res => {
            mainPkg.host().writeFile(mainPkg, fn,
                "window.yelmEmbed = window.yelmEmbed || {};\n" +
                "window.yelmEmbed[" + JSON.stringify(mainPkg.config.name) + "] = " +
                JSON.stringify(res, null, 2) + "\n")
            console.log("wrote results to " + fn)
        })
}

export function timeAsync() {
    ensurePkgDir();
    let min: U.Map<number> = null;
    let loop = () =>
        mainPkg.buildAsync()
            .then(res => {
                if (!min) {
                    min = res.times
                } else {
                    U.iterStringMap(min, (k, v) => {
                        min[k] = Math.min(v, res.times[k])
                    })
                }
                console.log(res.times)
            })
    return loop()
        .then(loop)
        .then(loop)
        .then(loop)
        .then(loop)
        .then(loop)
        .then(loop)
        .then(loop)
        .then(loop)
        .then(loop)
        .then(loop)
        .then(loop)
        .then(loop)
        .then(loop)
        .then(() => console.log("MIN", min))
}

export function mkdirP(thePath: string) {
    if (thePath == ".") return;
    if (!fs.existsSync(thePath)) {
        mkdirP(path.dirname(thePath))
        fs.mkdirSync(thePath)
    }
}

let ytPath = "built/yt"
let ytTarget = "bbc-microbit-classic-gcc"

interface BuildCache {
    sha?: string;
    modSha?: string;
}

function runYottaAsync(args: string[]) {
    let ypath: string = process.env["YOTTA_PATH"]
    let ytCommand = "yotta"
    let env = U.clone(process.env)
    if (/;[A-Z]:\\/.test(ypath)) {
        for (let pp of ypath.split(";")) {
            let q = path.join(pp, "yotta.exe")
            if (fs.existsSync(q)) {
                ytCommand = q
                env["PATH"] = env["PATH"] + ypath
                break
            }
        }
    }

    console.log("*** " + ytCommand + " " + args.join(" "))
    let child = child_process.spawn("yotta", args, {
        cwd: ytPath,
        stdio: "inherit",
        env: env
    })
    return new Promise<void>((resolve, reject) => {
        child.on("close", (code: number) => {
            if (code === 0) resolve()
            else reject(new Error("yotta " + args.join(" ") + ": exit code " + code))
        })
    })
}

function patchHexInfo(extInfo: ts.yelm.ExtensionInfo) {
    let infopath = ytPath + "/yotta_modules/yelm-microbit-core/generated/metainfo.json"

    let hexPath = ytPath + "/build/" + ytTarget + "/source/yelm-microbit-app-combined.hex"

    let hexinfo = JSON.parse(fs.readFileSync(infopath, "utf8"))
    hexinfo.hex = fs.readFileSync(hexPath, "utf8").split(/\r?\n/)

    return hexinfo
}

function buildHexAsync(extInfo: ts.yelm.ExtensionInfo) {
    let yottaTasks = Promise.resolve()
    let buildCachePath = ytPath + "/buildcache.json"
    let buildCache: BuildCache = {}
    if (fs.existsSync(buildCachePath)) {
        buildCache = JSON.parse(fs.readFileSync(buildCachePath, "utf8"))
    }

    if (buildCache.sha == extInfo.sha) {
        console.log("Skipping yotta build.")
        return yottaTasks
    }

    console.log("Writing yotta files to " + ytPath)

    let allFiles = U.clone(extInfo.generatedFiles)
    U.jsonCopyFrom(allFiles, extInfo.extensionFiles)

    U.iterStringMap(allFiles, (fn, v) => {
        fn = ytPath + fn
        mkdirP(path.dirname(fn))
        let existing: string = null
        if (fs.existsSync(fn))
            existing = fs.readFileSync(fn, "utf8")
        if (existing !== v)
            fs.writeFileSync(fn, v)
    })

    let glbConfig = ytPath + "/yotta_modules/microbit-dal/inc/MicroBitConfig.h"
    if (fs.existsSync(glbConfig)) {
        // yotta doesn't seem to pick this dependency up
        let stConfig = fs.statSync(ytPath + "/ext/config.h")
        let stGlbConfig = fs.statSync(glbConfig)
        if (stConfig.mtime.getTime() > stGlbConfig.mtime.getTime()) {
            fs.appendFileSync(glbConfig, "\n")
        }
    }

    let saveCache = () => fs.writeFileSync(buildCachePath, JSON.stringify(buildCache, null, 4) + "\n")

    let modSha = U.sha256(extInfo.generatedFiles["/module.json"])
    if (buildCache.modSha !== modSha) {
        yottaTasks = yottaTasks
            .then(() => runYottaAsync(["target", ytTarget]))
            .then(() => runYottaAsync(["update"]))
            .then(() => {
                buildCache.sha = ""
                buildCache.modSha = modSha
                saveCache();
            })
    } else {
        console.log("Skipping yotta update.")
    }

    yottaTasks = yottaTasks
        .then(() => runYottaAsync(["build"]))
        .then(() => {
            buildCache.sha = extInfo.sha
            saveCache()
        })

    return yottaTasks

}

export function formatAsync(...fileNames: string[]) {
    let inPlace = false
    let testMode = false

    if (fileNames[0] == "-i") {
        fileNames.shift()
        inPlace = true
    }

    if (fileNames[0] == "-t") {
        fileNames.shift()
        testMode = true
    }

    let fileList = Promise.resolve()
    if (fileNames.length == 0) {
        fileList = mainPkg
            .loadAsync()
            .then(() => {
                fileNames = mainPkg.getFiles().filter(f => U.endsWith(f, ".ts"))
            })
    }

    return fileList
        .then(() => {
            let numErr = 0
            for (let f of fileNames) {
                let input = fs.readFileSync(f, "utf8")
                let tmp = ts.yelm.format(input, 0)
                let formatted = tmp.formatted
                let expected = testMode && fs.existsSync(f + ".exp") ? fs.readFileSync(f + ".exp", "utf8") : null
                let fn = f + ".new"

                if (testMode) {
                    if (expected == null)
                        expected = input
                    if (formatted != expected) {
                        fs.writeFileSync(fn, formatted, "utf8")
                        console.log("format test FAILED; written:", fn)
                        numErr++;
                    } else {
                        fs.unlink(fn, err => { })
                        console.log("format test OK:", f)
                    }
                } else if (formatted == input) {
                    console.log("already formatted:", f)
                    if (!inPlace)
                        fs.unlink(fn, err => { })
                } else if (inPlace) {
                    fs.writeFileSync(f, formatted, "utf8")
                    console.log("replaced:", f)
                } else {
                    fs.writeFileSync(fn, formatted, "utf8")
                    console.log("written:", fn)
                }

            }

            if (numErr) {
                console.log(`${numErr} formatting test(s) FAILED.`)
                process.exit(1)
            } else {
                console.log(`${fileNames.length} formatting test(s) OK`)
            }
        })
}

function deployCoreAsync(res: ts.yelm.CompileResult) {
    return getBitDrivesAsync()
        .then(drives => {
            if (drives.length == 0) {
                console.log("cannot find any drives to deploy to")
            } else {
                console.log("copy microbit.hex to " + drives.join(", "))
            }
            return Promise.map(drives, d =>
                writeFileAsync(d + "microbit.hex", res.outfiles["microbit.hex"])
                    .then(() => {
                        console.log("wrote hex file to " + d)
                    }))
        })
        .then(() => { })
}

function runCoreAsync(res: ts.yelm.CompileResult) {
    let f = res.outfiles["microbit.js"]
    if (f) {
<<<<<<< HEAD
        let r = new yelm.rt.Runtime(f, mainPkg.getTarget())
        r.errorHandler = (e) => {
            throw e;
        }
        r.enums = res.enums
=======
        let r = new yelm.rt.Runtime(f, mainPkg.getTarget(), res.enums)
>>>>>>> b38f0825
        r.run(() => {
            console.log("DONE")
            yelm.rt.dumpLivePointers();
        })
    }
    return Promise.resolve()
}

function buildCoreAsync(mode: BuildOption) {
    ensurePkgDir();
    return mainPkg.buildAsync()
        .then(res => {
            U.iterStringMap(res.outfiles, (fn, c) =>
                mainPkg.host().writeFile(mainPkg, "built/" + fn, c))
            reportDiagnostics(res.diagnostics);
            if (!res.success) {
                process.exit(1)
            }

            console.log("Package built; hexsize=" + (res.outfiles["microbit.hex"] || "").length)

            if (mode == BuildOption.Deploy)
                return deployCoreAsync(res);
            else if (mode == BuildOption.Run)
                return runCoreAsync(res);
            else
                return null;
        })
}

export function buildAsync() {
    return buildCoreAsync(BuildOption.JustBuild)
}

export function deployAsync() {
    return buildCoreAsync(BuildOption.Deploy)
}

export function runAsync() {
    return buildCoreAsync(BuildOption.Run)
}

interface Command {
    name: string;
    fn: () => void;
    argDesc: string;
    desc: string;
    priority?: number;
}

let cmds: Command[] = []

function cmd(desc: string, cb: (...args: string[]) => Promise<void>, priority = 0) {
    let m = /^(\S+)(\s+)(.*?)\s+- (.*)/.exec(desc)
    cmds.push({
        name: m[1],
        argDesc: m[3],
        desc: m[4],
        fn: cb,
        priority: priority
    })
}

cmd("login    ACCESS_TOKEN    - set access token config variable", loginAsync)
cmd("init     PACKAGE_NAME    - start new package", initAsync)
cmd("install  [PACKAGE...]    - install new packages, or all packages", installAsync)
cmd("publish                  - publish current package", publishAsync)
cmd("build                    - build current package", buildAsync)
cmd("deploy                   - build and deploy current package", deployAsync)
cmd("run                      - build and run current package in the simulator", runAsync)
cmd("format   [-i] file.ts... - pretty-print TS files; -i = in-place", formatAsync)
cmd("help                     - display this message", helpAsync)

cmd("api      PATH [DATA]     - do authenticated API call", apiAsync, 1)
cmd("genembed                 - generate built/yelmembed.js from current package", genembedAsync, 1)
cmd("service  OPERATION       - simulate a query to web worker", serviceAsync, 2)
cmd("compile  FILE...         - hex-compile given set of files", compileAsync, 2)
cmd("time                     - measure performance of the compiler on the current package", timeAsync, 2)

cmd("extension ADD_TEXT       - try compile extension", extensionAsync, 10)

export function helpAsync(all?: string) {
    let f = (s: string, n: number) => {
        while (s.length < n) {
            s += " "
        }
        return s
    }
    let showAll = all == "all"
    console.log("USAGE: yelm command args...")
    if (showAll) {
        console.log("All commands:")
    } else {
        console.log("Common commands (use 'yelm help all' to show all):")
    }
    cmds.forEach(cmd => {
        if (cmd.priority >= 10) return;
        if (showAll || !cmd.priority) {
            console.log(f(cmd.name, 10) + f(cmd.argDesc, 20) + cmd.desc);
        }
    })
    return Promise.resolve()
}

function goToPkgDir() {
    let goUp = (s: string): string => {
        if (fs.existsSync(s + "/" + yelm.configName)) {
            return s
        }
        let s2 = path.resolve(path.join(s, ".."))
        if (s != s2) {
            return goUp(s2)
        }
        return null
    }
    let dir = goUp(process.cwd())
    if (!dir) {
        console.error(`Cannot find ${yelm.configName} in any of the parent directories.`)
        process.exit(1)
    } else {
        if (dir != process.cwd()) {
            console.log(`Going up to ${dir} which has ${yelm.configName}`)
            process.chdir(dir)
        }
    }
}

function ensurePkgDir() {
    goToPkgDir();
}

function errorHandler(reason: any) {
    if (reason.isUserError) {
        console.error("ERROR:", reason.message)
        process.exit(1)
    }

    let msg = reason.stack || reason.message || (reason + "")
    console.error("INTERNAL ERROR:", msg)
    process.exit(20)
}

export function mainCli() {
    process.on("unhandledRejection", errorHandler);
    process.on('uncaughtException', errorHandler);

    let args = process.argv.slice(2)

    initConfig();

    let cmd = args[0]
    if (!cmd) {
        console.log("running 'yelm deploy' (run 'yelm help' for usage)")
        cmd = "deploy"
    }

    let cc = cmds.filter(c => c.name == cmd)[0]
    if (!cc) {
        helpAsync()
            .then(() => process.exit(1))
    } else {
        cc.fn.apply(null, args.slice(1))
    }
}

function initGlobals() {
    let g = global as any
    g.yelm = yelm;
    g.ts = ts;
}

initGlobals();

if (require.main === module) {
    mainCli();
}<|MERGE_RESOLUTION|>--- conflicted
+++ resolved
@@ -538,15 +538,10 @@
 function runCoreAsync(res: ts.yelm.CompileResult) {
     let f = res.outfiles["microbit.js"]
     if (f) {
-<<<<<<< HEAD
-        let r = new yelm.rt.Runtime(f, mainPkg.getTarget())
+        let r = new yelm.rt.Runtime(f, mainPkg.getTarget(), res.enums)
         r.errorHandler = (e) => {
             throw e;
         }
-        r.enums = res.enums
-=======
-        let r = new yelm.rt.Runtime(f, mainPkg.getTarget(), res.enums)
->>>>>>> b38f0825
         r.run(() => {
             console.log("DONE")
             yelm.rt.dumpLivePointers();

<!DOCTYPE html>
<html xmlns="http://www.w3.org/1999/xhtml" xmlns:og="http://ogp.me/ns#" xmlns:fb="http://www.facebook.com/2008/fbml">

<head>
    <meta charset="UTF-8">
    <title>@name@ /@id@</title>
    <meta name="Description" content="@description@" />

    <!-- @include meta.html -->
    <!-- @include head.html -->

    <link rel="alternate" type="application/json+oembed" href="@oembedurl@&format=json" />
    <link rel="alternate" type="text/xml+oembed" href="@oembedurl@&format=xml" />
    <script src="/doccdn/marked/marked.min.js"></script>
</head>

<body id='root' class='root'>


    <!-- @include header.html -->
    <!-- @include macros.html -->
    <aside id=main-container class=box>
        @BODY@
    </aside>



    <div class="ui main container mainbody">

        @breadcrumb@

        <!-- @include abuse.html -->

        <div class="ui container grid">
            <div class="ui card four wide column">
                <!-- <div class="image"><img src="..."></div> -->
                <div class="content">
                    <div class="header">@title@ @byuser@</div>
                    <div class="meta">
                        <span class='humantime' data-time="@time@">@humantime@</span>
                        <span class='right floated'>/@id@</span>
                    </div>
                    <div class="description">
                        @description@
                    </div>
                </div>
                <div class="extra content">

                    <div class="ui buttons">
                        <a href="/#pub:@id@" class="ui primary button">Edit</a>
                    </div>

                </div>
                <!-- TODO style this -->
                <div>
                    Short link: https://pxt.io/@shortid@
                </div>
            </div>
            <div class="ui twelve wide column">
                <div style="position:relative;height:0;padding-bottom:70%;overflow:hidden;">
                    <iframe style="position:absolute;top:0;left:0;width:100%;height:100%;" src="/#sandbox:@id@" sandbox="allow-scripts allow-same-origin" frameborder="0"></iframe>
                </div>
            </div>
        </div>

        @body@

        <div class="ui container segment">
            <h4 class="description">Edit in <a href="https://code.visualstudio.com/">Visual Studio Code</a></h4>
            <pre style="white-space: pre-wrap;">
# open a shell and run these commands
<<<<<<< HEAD
pxt extract @theme_embedUrl@/@id@
=======
pxt extract @id@
>>>>>>> ab886996
cd @title@
code .
            </pre>
            <p class="ui description">Do you need help installing the tools? 
                <a href="@theme_embedUrl@/code">Follow these instructions!</a></p>
        </div>

        <pre>
            <code class="lang-project">@id@</code>
        </pre>
    </div>


    <!-- @include footer.html -->
    <!-- @include tracking.html -->

</body>

</html><|MERGE_RESOLUTION|>--- conflicted
+++ resolved
@@ -69,11 +69,7 @@
             <h4 class="description">Edit in <a href="https://code.visualstudio.com/">Visual Studio Code</a></h4>
             <pre style="white-space: pre-wrap;">
 # open a shell and run these commands
-<<<<<<< HEAD
-pxt extract @theme_embedUrl@/@id@
-=======
 pxt extract @id@
->>>>>>> ab886996
 cd @title@
 code .
             </pre>

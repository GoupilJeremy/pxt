--- conflicted
+++ resolved
@@ -1807,7 +1807,6 @@
             console.error(e);
         }
     }
-<<<<<<< HEAD
     pxt.timeEvent = function(id: string): void {
         if (!id) return;
         try {
@@ -1816,10 +1815,7 @@
             console.error(e);
         }
     }
-    pxt.tickEvent = function (id: string): void {
-=======
     pxt.tickEvent = function (id, data): void {
->>>>>>> 00a31602
         if (!id) return;
         try {
             mp.track(id.toLowerCase(), data);

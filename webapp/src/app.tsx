--- conflicted
+++ resolved
@@ -1765,11 +1765,7 @@
                         </div> : undefined }
                     </div>
                 </div>
-<<<<<<< HEAD
                 {!sandbox && !this.state.sideDocsLoadUrl && targetTheme && targetTheme.sideDoc && isBlocks ?
-=======
-                {!this.state.sideDocsLoadUrl && targetTheme && targetTheme.sideDoc ?
->>>>>>> 45412df4
                     <div id="getting-started-btn">
                         <sui.Button class="bottom attached green" title={gettingStartedTooltip} text={lf("Getting Started") } onClick={() => this.gettingStarted() } />
                     </div>
